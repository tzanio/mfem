// Copyright (c) 2010, Lawrence Livermore National Security, LLC. Produced at
// the Lawrence Livermore National Laboratory. LLNL-CODE-443211. All Rights
// reserved. See file COPYRIGHT for details.
//
// This file is part of the MFEM library. For more information and source code
// availability see http://mfem.org.
//
// MFEM is free software; you can redistribute it and/or modify it under the
// terms of the GNU Lesser General Public License (as published by the Free
// Software Foundation) version 2.1 dated February 1999.

#include "../general/forall.hpp"

#include <cstring> // std::memcpy, std::memcmp

#include <list>
#include <unordered_map>
#include <algorithm> // std::max

namespace mfem
{

#ifdef MFEM_USE_HIP
#define MFEM_GPU(...) Hip ## __VA_ARGS__
#else
#define MFEM_GPU(...) Cu ## __VA_ARGS__
#endif

MemoryType GetMemoryType(MemoryClass mc)
{
   switch (mc)
   {
      case MemoryClass::HOST:     return MemoryType::HOST;
      case MemoryClass::HOST_32:  return MemoryType::HOST_32;
      case MemoryClass::HOST_64:  return MemoryType::HOST_64;
      case MemoryClass::CUDA:     return MemoryType::CUDA;
      case MemoryClass::CUDA_UVM: return MemoryType::CUDA_UVM;
   }
   return MemoryType::HOST;
}

MemoryClass operator*(MemoryClass mc1, MemoryClass mc2)
{
   //          |   HOST     HOST_32   HOST_64    CUDA    CUDA_UVM
   // ---------+--------------------------------------------------
   //   HOST   |   HOST     HOST_32   HOST_64    CUDA    CUDA_UVM
   //  HOST_32 |  HOST_32   HOST_32   HOST_64    CUDA    CUDA_UVM
   //  HOST_64 |  HOST_64   HOST_64   HOST_64    CUDA    CUDA_UVM
   //   CUDA   |   CUDA      CUDA      CUDA      CUDA    CUDA_UVM
   // CUDA_UVM | CUDA_UVM  CUDA_UVM  CUDA_UVM  CUDA_UVM  CUDA_UVM

   // Using the enumeration ordering:
   //    HOST < HOST_32 < HOST_64 < CUDA < CUDA_UVM,
   // the above table is simply: a*b = max(a,b).

   return std::max(mc1, mc2);
}


// Instantiate Memory<T>::PrintFlags for T = int and T = double.
template void Memory<int>::PrintFlags() const;
template void Memory<double>::PrintFlags() const;

// Instantiate Memory<T>::CompareHostAndDevice for T = int and T = double.
template int Memory<int>::CompareHostAndDevice(int size) const;
template int Memory<double>::CompareHostAndDevice(int size) const;


namespace internal
{

/// Forward declaration of the Alias structure
struct Alias;

/// Memory class that holds:
///   - a boolean telling which memory space is being used
///   - the size in bytes of this memory region,
///   - the host and the device pointer.
struct Memory
{
   bool host;
   const std::size_t bytes;
   void *const h_ptr;
   void *d_ptr;
   Memory(void* const h, const std::size_t size):
      host(true), bytes(size), h_ptr(h), d_ptr(nullptr) {}
};

/// Alias class that holds the base memory region and the offset
struct Alias
{
   Memory *const mem;
   const long offset;
   unsigned long counter;
};

typedef std::unordered_map<const void*, Memory> MemoryMap;
// TODO: use 'Alias' or 'const Alias' as the mapped type in the AliasMap instead
// of 'Alias*'
typedef std::unordered_map<const void*, Alias*> AliasMap;

struct Ledger
{
   MemoryMap memories;
   AliasMap aliases;
};

} // namespace mfem::internal

static internal::Ledger *maps;

MemoryManager::MemoryManager()
{
   exists = true;
   maps = new internal::Ledger();
}

MemoryManager::~MemoryManager()
{
   if (exists) { Destroy(); }
}

void MemoryManager::Destroy()
{
   MFEM_VERIFY(exists, "MemoryManager has been destroyed already!");
   for (auto& n : maps->memories)
   {
      internal::Memory &mem = n.second;
      if (mem.d_ptr) { MFEM_GPU(MemFree)(mem.d_ptr); }
   }
   for (auto& n : maps->aliases)
   {
      delete n.second;
   }
   delete maps;
   exists = false;
}

void* MemoryManager::Insert(void *ptr, const std::size_t bytes)
{
   if (ptr == NULL)
   {
      MFEM_VERIFY(bytes == 0, "Trying to add NULL with size " << bytes);
      return NULL;
   }
   auto res = maps->memories.emplace(ptr, internal::Memory(ptr, bytes));
   if (res.second == false)
   {
      mfem_error("Trying to add an already present address!");
   }
   return ptr;
}

void MemoryManager::InsertDevice(void *ptr, void *h_ptr, size_t bytes)
{
   MFEM_VERIFY(ptr != NULL, "cannot register NULL device pointer");
   MFEM_VERIFY(h_ptr != NULL, "internal error");
   auto res = maps->memories.emplace(h_ptr, internal::Memory(h_ptr, bytes));
   if (res.second == false)
   {
      mfem_error("Trying to add an already present address!");
   }
   res.first->second.d_ptr = ptr;
}

void *MemoryManager::Erase(void *ptr, bool free_dev_ptr)
{
   if (!ptr) { return ptr; }
   auto mem_map_iter = maps->memories.find(ptr);
   if (mem_map_iter == maps->memories.end())
   {
      mfem_error("Trying to erase an unknown pointer!");
   }
   internal::Memory &mem = mem_map_iter->second;
   if (mem.d_ptr && free_dev_ptr) { MFEM_GPU(MemFree)(mem.d_ptr); }
   maps->memories.erase(mem_map_iter);
   return ptr;
}

bool MemoryManager::IsKnown(const void *ptr)
{
   return maps->memories.find(ptr) != maps->memories.end();
}

void *MemoryManager::GetDevicePtr(const void *ptr, size_t bytes, bool copy_data)
{
   if (!ptr)
   {
      MFEM_VERIFY(bytes == 0, "Trying to access NULL with size " << bytes);
      return NULL;
   }
   internal::Memory &base = maps->memories.at(ptr);
   if (!base.d_ptr)
   {
      MFEM_GPU(MemAlloc)(&base.d_ptr, base.bytes);
   }
   if (copy_data)
   {
      MFEM_ASSERT(bytes <= base.bytes, "invalid copy size");
      MFEM_GPU(MemcpyHtoD)(base.d_ptr, ptr, bytes);
      base.host = false;
   }
   return base.d_ptr;
}

void MemoryManager::InsertAlias(const void *base_ptr, void *alias_ptr,
                                bool base_is_alias)
{
   long offset = static_cast<const char*>(alias_ptr) -
                 static_cast<const char*>(base_ptr);
   if (!base_ptr)
   {
      MFEM_VERIFY(offset == 0,
                  "Trying to add alias to NULL at offset " << offset);
      return;
   }
   if (base_is_alias)
   {
      const internal::Alias *alias = maps->aliases.at(base_ptr);
      base_ptr = alias->mem->h_ptr;
      offset += alias->offset;
   }
   internal::Memory &mem = maps->memories.at(base_ptr);
   auto res = maps->aliases.emplace(alias_ptr, nullptr);
   if (res.second == false) // alias_ptr was already in the map
   {
      if (res.first->second->mem != &mem || res.first->second->offset != offset)
      {
         mfem_error("alias already exists with different base/offset!");
      }
      else
      {
         res.first->second->counter++;
      }
   }
   else
   {
      res.first->second = new internal::Alias{&mem, offset, 1};
   }
}

void MemoryManager::EraseAlias(void *alias_ptr)
{
   if (!alias_ptr) { return; }
   auto alias_map_iter = maps->aliases.find(alias_ptr);
   if (alias_map_iter == maps->aliases.end())
   {
      mfem_error("alias not found");
   }
   internal::Alias *alias = alias_map_iter->second;
   if (--alias->counter) { return; }
   // erase the alias from the alias map:
   maps->aliases.erase(alias_map_iter);
   delete alias;
}

void *MemoryManager::GetAliasDevicePtr(const void *alias_ptr, size_t bytes,
                                       bool copy_data)
{
   if (!alias_ptr)
   {
      MFEM_VERIFY(bytes == 0, "Trying to access NULL with size " << bytes);
      return NULL;
   }
   auto &alias_map = maps->aliases;
   auto alias_map_iter = alias_map.find(alias_ptr);
   if (alias_map_iter == alias_map.end())
   {
      mfem_error("alias not found");
   }
   const internal::Alias *alias = alias_map_iter->second;
   internal::Memory &base = *alias->mem;
   MFEM_ASSERT((char*)base.h_ptr + alias->offset == alias_ptr,
               "internal error");
   if (!base.d_ptr)
   {
      MFEM_GPU(MemAlloc)(&base.d_ptr, base.bytes);
   }
   if (copy_data)
   {
      MFEM_GPU(MemcpyHtoD)((char*)base.d_ptr + alias->offset, alias_ptr, bytes);
      base.host = false;
   }
   return (char*)base.d_ptr + alias->offset;
}

static void PullKnown(internal::Ledger *maps,
                      const void *ptr, const std::size_t bytes, bool copy_data)
{
   internal::Memory &base = maps->memories.at(ptr);
   MFEM_ASSERT(base.h_ptr == ptr, "internal error");
   // There are cases where it is OK if base.d_ptr is not allocated yet:
   // for example, when requesting read-write access on host to memory created
   // as device memory.
   if (copy_data && base.d_ptr)
   {
      MFEM_GPU(MemcpyDtoH)(base.h_ptr, base.d_ptr, bytes);
      base.host = true;
   }
}

static void PullAlias(const internal::Ledger *maps,
                      const void *ptr, const std::size_t bytes, bool copy_data)
{
   const internal::Alias *alias = maps->aliases.at(ptr);
   MFEM_ASSERT((char*)alias->mem->h_ptr + alias->offset == ptr,
               "internal error");
   // There are cases where it is OK if alias->mem->d_ptr is not allocated yet:
   // for example, when requesting read-write access on host to memory created
   // as device memory.
   if (copy_data && alias->mem->d_ptr)
   {
      MFEM_GPU(MemcpyDtoH)(const_cast<void*>(ptr),
                           static_cast<char*>(alias->mem->d_ptr) + alias->offset,
                           bytes);
   }
}

void MemoryManager::RegisterCheck(void *ptr)
{
   if (ptr != NULL)
   {
      if (!IsKnown(ptr))
      {
         mfem_error("Pointer is not registered!");
      }
   }
}

void MemoryManager::PrintPtrs(void)
{
   for (const auto& n : maps->memories)
   {
      const internal::Memory &mem = n.second;
      mfem::out << std::endl
                << "key " << n.first << ", "
                << "host " << mem.host << ", "
                << "h_ptr " << mem.h_ptr << ", "
                << "d_ptr " << mem.d_ptr;
   }
   mfem::out << std::endl;
}

// Static private MemoryManager methods used by class Memory

void *MemoryManager::New_(void *h_ptr, std::size_t size, MemoryType mt,
                          unsigned &flags)
{
   // TODO: save the types of the pointers ...
   flags = Mem::REGISTERED | Mem::OWNS_INTERNAL;
   switch (mt)
   {
      case MemoryType::HOST: return nullptr; // case is handled outside

      case MemoryType::HOST_32:
      case MemoryType::HOST_64:
         mfem_error("New_(): aligned host types are not implemented yet");
         return nullptr;

      case MemoryType::CUDA:
         mm.Insert(h_ptr, size);
         flags = flags | Mem::OWNS_HOST | Mem::OWNS_DEVICE | Mem::VALID_DEVICE;
         return h_ptr;

      case MemoryType::CUDA_UVM:
         mfem_error("New_(): CUDA UVM allocation is not implemented yet");
         return nullptr;
   }
   return nullptr;
}

void *MemoryManager::Register_(void *ptr, void *h_ptr, std::size_t capacity,
                               MemoryType mt, bool own, bool alias,
                               unsigned &flags)
{
   // TODO: save the type of the registered pointer ...
   MFEM_VERIFY(alias == false, "cannot register an alias!");
   flags = flags | (Mem::REGISTERED | Mem::OWNS_INTERNAL);
   if (IsHostMemory(mt))
   {
      mm.Insert(ptr, capacity);
      flags = (own ? flags | Mem::OWNS_HOST : flags & ~Mem::OWNS_HOST) |
              Mem::OWNS_DEVICE | Mem::VALID_HOST;
      return ptr;
   }
   MFEM_VERIFY(mt == MemoryType::CUDA, "Only CUDA pointers are supported");
   mm.InsertDevice(ptr, h_ptr, capacity);
   flags = (own ? flags | Mem::OWNS_DEVICE : flags & ~Mem::OWNS_DEVICE) |
           Mem::OWNS_HOST | Mem::VALID_DEVICE;
   return h_ptr;
}

void MemoryManager::Alias_(void *base_h_ptr, std::size_t offset,
                           std::size_t size, unsigned base_flags,
                           unsigned &flags)
{
   // TODO: store the 'size' in the MemoryManager?
   mm.InsertAlias(base_h_ptr, (char*)base_h_ptr + offset,
                  base_flags & Mem::ALIAS);
   flags = (base_flags | Mem::ALIAS | Mem::OWNS_INTERNAL) &
           ~(Mem::OWNS_HOST | Mem::OWNS_DEVICE);
}

MemoryType MemoryManager::Delete_(void *h_ptr, unsigned flags)
{
   // TODO: this logic needs to be updated when support for HOST_32 and HOST_64
   // memory types is added.

   MFEM_ASSERT(!(flags & Mem::OWNS_DEVICE) || (flags & Mem::OWNS_INTERNAL),
               "invalid Memory state");
   if (mm.exists && (flags & Mem::OWNS_INTERNAL))
   {
      if (flags & Mem::ALIAS)
      {
         mm.EraseAlias(h_ptr);
      }
      else
      {
         mm.Erase(h_ptr, flags & Mem::OWNS_DEVICE);
      }
   }
   return MemoryType::HOST;
}

void *MemoryManager::ReadWrite_(void *h_ptr, MemoryClass mc,
                                std::size_t size, unsigned &flags)
{
   switch (mc)
   {
      case MemoryClass::HOST:
         if (!(flags & Mem::VALID_HOST))
         {
            if (flags & Mem::ALIAS) { PullAlias(maps, h_ptr, size, true); }
            else { PullKnown(maps, h_ptr, size, true); }
         }
         flags = (flags | Mem::VALID_HOST) & ~Mem::VALID_DEVICE;
         return h_ptr;

      case MemoryClass::HOST_32:
         // TODO: check that the host pointer is MemoryType::HOST_32 or
         // MemoryType::HOST_64
         return h_ptr;

      case MemoryClass::HOST_64:
         // TODO: check that the host pointer is MemoryType::HOST_64
         return h_ptr;

      case MemoryClass::CUDA:
      {
         // TODO: check that the device pointer is MemoryType::CUDA or
         // MemoryType::CUDA_UVM

         const bool need_copy = !(flags & Mem::VALID_DEVICE);
         flags = (flags | Mem::VALID_DEVICE) & ~Mem::VALID_HOST;

         // TODO: add support for UVM
         if (flags & Mem::ALIAS)
         {
            return mm.GetAliasDevicePtr(h_ptr, size, need_copy);
         }
         return mm.GetDevicePtr(h_ptr, size, need_copy);
      }

      case MemoryClass::CUDA_UVM:
         // TODO: check that the host+device pointers are MemoryType::CUDA_UVM

         // Do we need to update the validity flags?

         return h_ptr; // the host and device pointers are the same
   }
   return nullptr;
}

const void *MemoryManager::Read_(void *h_ptr, MemoryClass mc,
                                 std::size_t size, unsigned &flags)
{
   switch (mc)
   {
      case MemoryClass::HOST:
         if (!(flags & Mem::VALID_HOST))
         {
            if (flags & Mem::ALIAS) { PullAlias(maps, h_ptr, size, true); }
            else { PullKnown(maps, h_ptr, size, true); }
         }
         flags = flags | Mem::VALID_HOST;
         return h_ptr;

      case MemoryClass::HOST_32:
         // TODO: check that the host pointer is MemoryType::HOST_32 or
         // MemoryType::HOST_64
         return h_ptr;

      case MemoryClass::HOST_64:
         // TODO: check that the host pointer is MemoryType::HOST_64
         return h_ptr;

      case MemoryClass::CUDA:
      {
         // TODO: check that the device pointer is MemoryType::CUDA or
         // MemoryType::CUDA_UVM

         const bool need_copy = !(flags & Mem::VALID_DEVICE);
         flags = flags | Mem::VALID_DEVICE;

         // TODO: add support for UVM
         if (flags & Mem::ALIAS)
         {
            return mm.GetAliasDevicePtr(h_ptr, size, need_copy);
         }
         return mm.GetDevicePtr(h_ptr, size, need_copy);
      }

      case MemoryClass::CUDA_UVM:
         // TODO: check that the host+device pointers are MemoryType::CUDA_UVM

         // Do we need to update the validity flags?

         return h_ptr; // the host and device pointers are the same
   }
   return nullptr;
}

void *MemoryManager::Write_(void *h_ptr, MemoryClass mc, std::size_t size,
                            unsigned &flags)
{
   switch (mc)
   {
      case MemoryClass::HOST:
         flags = (flags | Mem::VALID_HOST) & ~Mem::VALID_DEVICE;
         return h_ptr;

      case MemoryClass::HOST_32:
         // TODO: check that the host pointer is MemoryType::HOST_32 or
         // MemoryType::HOST_64

         flags = (flags | Mem::VALID_HOST) & ~Mem::VALID_DEVICE;
         return h_ptr;

      case MemoryClass::HOST_64:
         // TODO: check that the host pointer is MemoryType::HOST_64

         flags = (flags | Mem::VALID_HOST) & ~Mem::VALID_DEVICE;
         return h_ptr;

      case MemoryClass::CUDA:
         // TODO: check that the device pointer is MemoryType::CUDA or
         // MemoryType::CUDA_UVM

         flags = (flags | Mem::VALID_DEVICE) & ~Mem::VALID_HOST;

         // TODO: add support for UVM
         if (flags & Mem::ALIAS)
         {
            return mm.GetAliasDevicePtr(h_ptr, size, false);
         }
         return mm.GetDevicePtr(h_ptr, size, false);

      case MemoryClass::CUDA_UVM:
         // TODO: check that the host+device pointers are MemoryType::CUDA_UVM

         // Do we need to update the validity flags?

         return h_ptr; // the host and device pointers are the same
   }
   return nullptr;
}

void MemoryManager::SyncAlias_(const void *base_h_ptr, void *alias_h_ptr,
                               size_t alias_size, unsigned base_flags,
                               unsigned &alias_flags)
{
   // This is called only when (base_flags & Mem::REGISTERED) is true.
   // Note that (alias_flags & REGISTERED) may not be true.
   MFEM_ASSERT(alias_flags & Mem::ALIAS, "not an alias");
   if ((base_flags & Mem::VALID_HOST) && !(alias_flags & Mem::VALID_HOST))
   {
      PullAlias(maps, alias_h_ptr, alias_size, true);
   }
   if ((base_flags & Mem::VALID_DEVICE) && !(alias_flags & Mem::VALID_DEVICE))
   {
      if (!(alias_flags & Mem::REGISTERED))
      {
         mm.InsertAlias(base_h_ptr, alias_h_ptr, base_flags & Mem::ALIAS);
         alias_flags = (alias_flags | Mem::REGISTERED | Mem::OWNS_INTERNAL) &
                       ~(Mem::OWNS_HOST | Mem::OWNS_DEVICE);
      }
      mm.GetAliasDevicePtr(alias_h_ptr, alias_size, true);
   }
   alias_flags = (alias_flags & ~(Mem::VALID_HOST | Mem::VALID_DEVICE)) |
                 (base_flags & (Mem::VALID_HOST | Mem::VALID_DEVICE));
}

MemoryType MemoryManager::GetMemoryType_(void *h_ptr, unsigned flags)
{
   // TODO: support other memory types
   if (flags & Mem::VALID_DEVICE) { return MemoryType::CUDA; }
   return MemoryType::HOST;
}

void MemoryManager::Copy_(void *dest_h_ptr, const void *src_h_ptr,
                          std::size_t size, unsigned src_flags,
                          unsigned &dest_flags)
{
   // Type of copy to use based on the src and dest validity flags:
   //            |       src
   //            |  h  |  d  |  hd
   // -----------+-----+-----+------
   //         h  | h2h   d2h   h2h
   //  dest   d  | h2d   d2d   d2d
   //        hd  | h2h   d2d   d2d

   const bool src_on_host =
      (src_flags & Mem::VALID_HOST) &&
      (!(src_flags & Mem::VALID_DEVICE) ||
       ((dest_flags & Mem::VALID_HOST) && !(dest_flags & Mem::VALID_DEVICE)));
   const bool dest_on_host =
      (dest_flags & Mem::VALID_HOST) &&
      (!(dest_flags & Mem::VALID_DEVICE) ||
       ((src_flags & Mem::VALID_HOST) && !(src_flags & Mem::VALID_DEVICE)));
   const void *src_d_ptr = src_on_host ? NULL :
                           ((src_flags & Mem::ALIAS) ?
                            mm.GetAliasDevicePtr(src_h_ptr, size, false) :
                            mm.GetDevicePtr(src_h_ptr, size, false));
   if (dest_on_host)
   {
      if (src_on_host)
      {
         if (dest_h_ptr != src_h_ptr && size != 0)
         {
            MFEM_ASSERT((char*)dest_h_ptr + size <= src_h_ptr ||
                        (char*)src_h_ptr + size <= dest_h_ptr,
                        "data overlaps!");
            std::memcpy(dest_h_ptr, src_h_ptr, size);
         }
      }
      else
      {
         MFEM_GPU(MemcpyDtoH)(dest_h_ptr, src_d_ptr, size);
      }
   }
   else
   {
      void *dest_d_ptr = (dest_flags & Mem::ALIAS) ?
                         mm.GetAliasDevicePtr(dest_h_ptr, size, false) :
                         mm.GetDevicePtr(dest_h_ptr, size, false);
      if (src_on_host)
      {
         MFEM_GPU(MemcpyHtoD)(dest_d_ptr, src_h_ptr, size);
      }
      else
      {
         MFEM_GPU(MemcpyDtoD)(dest_d_ptr, src_d_ptr, size);
      }
   }
   dest_flags = dest_flags &
                ~(dest_on_host ? Mem::VALID_DEVICE : Mem::VALID_HOST);
}

void MemoryManager::CopyToHost_(void *dest_h_ptr, const void *src_h_ptr,
                                std::size_t size, unsigned src_flags)
{
   const bool src_on_host = src_flags & Mem::VALID_HOST;
   if (src_on_host)
   {
      if (dest_h_ptr != src_h_ptr && size != 0)
      {
         MFEM_ASSERT((char*)dest_h_ptr + size <= src_h_ptr ||
                     (char*)src_h_ptr + size <= dest_h_ptr,
                     "data overlaps!");
         std::memcpy(dest_h_ptr, src_h_ptr, size);
      }
   }
   else
   {
      const void *src_d_ptr = (src_flags & Mem::ALIAS) ?
                              mm.GetAliasDevicePtr(src_h_ptr, size, false) :
                              mm.GetDevicePtr(src_h_ptr, size, false);
      MFEM_GPU(MemcpyDtoH)(dest_h_ptr, src_d_ptr, size);
   }
}

void MemoryManager::CopyFromHost_(void *dest_h_ptr, const void *src_h_ptr,
                                  std::size_t size, unsigned &dest_flags)
{
   const bool dest_on_host = dest_flags & Mem::VALID_HOST;
   if (dest_on_host)
   {
      if (dest_h_ptr != src_h_ptr && size != 0)
      {
         MFEM_ASSERT((char*)dest_h_ptr + size <= src_h_ptr ||
                     (char*)src_h_ptr + size <= dest_h_ptr,
                     "data overlaps!");
         std::memcpy(dest_h_ptr, src_h_ptr, size);
      }
   }
   else
   {
      void *dest_d_ptr = (dest_flags & Mem::ALIAS) ?
                         mm.GetAliasDevicePtr(dest_h_ptr, size, false) :
                         mm.GetDevicePtr(dest_h_ptr, size, false);
      MFEM_GPU(MemcpyHtoD)(dest_d_ptr, src_h_ptr, size);
   }
   dest_flags = dest_flags &
                ~(dest_on_host ? Mem::VALID_DEVICE : Mem::VALID_HOST);
}

<<<<<<< HEAD
int MemoryManager::CompareHostAndDevice_(void *h_ptr, size_t size, unsigned flags)
=======
int MemoryManager::CompareHostAndDevice_(void *h_ptr, size_t size,
                                         unsigned flags)
>>>>>>> 70441f11
{
   void *d_ptr = (flags & Mem::ALIAS) ?
                 mm.GetAliasDevicePtr(h_ptr, size, false) :
                 mm.GetDevicePtr(h_ptr, size, false);
   char *h_buf = new char[size];
   CuMemcpyDtoH(h_buf, d_ptr, size);
   int res = std::memcmp(h_ptr, h_buf, size);
   delete [] h_buf;
   return res;
}


void MemoryPrintFlags(unsigned flags)
{
   typedef Memory<int> Mem;
   mfem::out
         <<   "   registered    = " << bool(flags & Mem::REGISTERED)
         << "\n   owns host     = " << bool(flags & Mem::OWNS_HOST)
         << "\n   owns device   = " << bool(flags & Mem::OWNS_DEVICE)
         << "\n   owns internal = " << bool(flags & Mem::OWNS_INTERNAL)
         << "\n   valid host    = " << bool(flags & Mem::VALID_HOST)
         << "\n   valid device  = " << bool(flags & Mem::VALID_DEVICE)
         << "\n   alias         = " << bool(flags & Mem::ALIAS)
         << "\n   device flag   = " << bool(flags & Mem::USE_DEVICE)
         << std::endl;
}


MemoryManager mm;
bool MemoryManager::exists = false;

} // namespace mfem<|MERGE_RESOLUTION|>--- conflicted
+++ resolved
@@ -704,12 +704,8 @@
                 ~(dest_on_host ? Mem::VALID_DEVICE : Mem::VALID_HOST);
 }
 
-<<<<<<< HEAD
-int MemoryManager::CompareHostAndDevice_(void *h_ptr, size_t size, unsigned flags)
-=======
 int MemoryManager::CompareHostAndDevice_(void *h_ptr, size_t size,
                                          unsigned flags)
->>>>>>> 70441f11
 {
    void *d_ptr = (flags & Mem::ALIAS) ?
                  mm.GetAliasDevicePtr(h_ptr, size, false) :
