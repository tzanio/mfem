// Copyright (c) 2010, Lawrence Livermore National Security, LLC. Produced at
// the Lawrence Livermore National Laboratory. LLNL-CODE-443211. All Rights
// reserved. See file COPYRIGHT for details.
//
// This file is part of the MFEM library. For more information and source code
// availability see http://mfem.org.
//
// MFEM is free software; you can redistribute it and/or modify it under the
// terms of the GNU Lesser General Public License (as published by the Free
// Software Foundation) version 2.1 dated February 1999.

#ifndef MFEM_FORALL_HPP
#define MFEM_FORALL_HPP

#include "../config/config.hpp"
#include "error.hpp"
#include "cuda.hpp"
#include "hip.hpp"
#include "occa.hpp"
#include "device.hpp"
#include "mem_manager.hpp"
#include "../linalg/dtensor.hpp"

#ifdef MFEM_USE_RAJA
#include "RAJA/RAJA.hpp"
#if defined(RAJA_ENABLE_CUDA) && !defined(MFEM_USE_CUDA)
#error When RAJA is built with CUDA, MFEM_USE_CUDA=YES is required
#endif
#endif

namespace mfem
{

// Maximum size of dofs and quads in 1D.
const int MAX_D1D = 16;
const int MAX_Q1D = 16;

// Implementation of MFEM's "parallel for" (forall) device/host kernel
// interfaces supporting RAJA, CUDA, OpenMP, and sequential backends.

// The MFEM_FORALL wrapper
#define MFEM_FORALL(i,N,...)                             \
   ForallWrap<1>(true,N,                                 \
                 [=] MFEM_DEVICE (int i) {__VA_ARGS__},  \
                 [&]             (int i) {__VA_ARGS__})

// MFEM_FORALL with a 2D CUDA block
#define MFEM_FORALL_2D(i,N,X,Y,BZ,...)                   \
   ForallWrap<2>(true,N,                                 \
                 [=] MFEM_DEVICE (int i) {__VA_ARGS__},  \
                 [&]             (int i) {__VA_ARGS__},  \
                 X,Y,BZ)

// MFEM_FORALL with a 3D CUDA block
#define MFEM_FORALL_3D(i,N,X,Y,Z,...)                    \
   ForallWrap<3>(true,N,                                 \
                 [=] MFEM_DEVICE (int i) {__VA_ARGS__},  \
                 [&]             (int i) {__VA_ARGS__},  \
                 X,Y,Z)

// MFEM_FORALL that uses the basic CPU backend when use_dev is false. See for
// example the functions in vector.cpp, where we don't want to use the mfem
// device for operations on small vectors.
#define MFEM_FORALL_SWITCH(use_dev,i,N,...)              \
   ForallWrap<1>(use_dev,N,                              \
                 [=] MFEM_DEVICE (int i) {__VA_ARGS__},  \
                 [&]             (int i) {__VA_ARGS__})


/// OpenMP backend
template <typename HBODY>
void OmpWrap(const int N, HBODY &&h_body)
{
#ifdef MFEM_USE_OPENMP
   #pragma omp parallel for
   for (int k = 0; k < N; k++)
   {
      h_body(k);
   }
#else
   MFEM_ABORT("OpenMP requested for MFEM but OpenMP is not enabled!");
#endif
}

/// RAJA Cuda backend
#if defined(MFEM_USE_RAJA) && defined(RAJA_ENABLE_CUDA)

using RAJA::statement::Segs;
<<<<<<< HEAD
using RAJA::statement::Offsets;
using RAJA::statement::Params;
=======
>>>>>>> 4edd165f

template <const int BLOCKS = MFEM_CUDA_BLOCKS, typename DBODY>
void RajaCudaWrap1D(const int N, DBODY &&d_body)
{
   RAJA::forall<RAJA::cuda_exec<BLOCKS>>(RAJA::RangeSegment(0,N),d_body);
}

template <typename DBODY>
void RajaCudaWrap2D(const int N, DBODY &&d_body,
                    const int X, const int Y, const int BZ)
{
   MFEM_VERIFY(N>0, "");
   MFEM_VERIFY(BZ>0, "");
   const int G = (N+BZ-1)/BZ;
   RAJA::kernel<RAJA::KernelPolicy<
   RAJA::statement::CudaKernel<
   RAJA::statement::For<0, RAJA::cuda_block_x_loop,
        RAJA::statement::For<1, RAJA::cuda_thread_x_direct,
        RAJA::statement::For<2, RAJA::cuda_thread_y_direct,
        RAJA::statement::For<3, RAJA::cuda_thread_z_direct,
        RAJA::statement::Lambda<0, Segs<0>>>>>>>>>
        (RAJA::make_tuple(RAJA::RangeSegment(0,G), RAJA::RangeSegment(0,X),
                          RAJA::RangeSegment(0,Y), RAJA::RangeSegment(0,BZ)),
         [=] RAJA_DEVICE (const int n)
   {
      const int k = n*BZ + threadIdx.z;
      if (k >= N) { return; }
      d_body(k);
      MFEM_SYNC_THREAD;
   });
<<<<<<< HEAD
   MFEM_CUDA_CHECK(cudaGetLastError());
=======
   MFEM_GPU_CHECK(cudaGetLastError());
>>>>>>> 4edd165f
}

template <typename DBODY>
void RajaCudaWrap3D(const int N, DBODY &&d_body,
                    const int X, const int Y, const int Z)
{
   MFEM_VERIFY(N>0, "");
   RAJA::kernel<RAJA::KernelPolicy<
   RAJA::statement::CudaKernel<
   RAJA::statement::For<0, RAJA::cuda_block_x_loop,
        RAJA::statement::For<1, RAJA::cuda_thread_x_direct,
        RAJA::statement::For<2, RAJA::cuda_thread_y_direct,
        RAJA::statement::For<3, RAJA::cuda_thread_z_direct,
        RAJA::statement::Lambda<0, Segs<0>>>>>>>>>
        (RAJA::make_tuple(RAJA::RangeSegment(0,N), RAJA::RangeSegment(0,X),
                          RAJA::RangeSegment(0,Y), RAJA::RangeSegment(0,Z)),
   [=] RAJA_DEVICE (const int k) { d_body(k); MFEM_SYNC_THREAD; });
<<<<<<< HEAD
   MFEM_CUDA_CHECK(cudaGetLastError());
}
=======
   MFEM_GPU_CHECK(cudaGetLastError());
}

>>>>>>> 4edd165f
#endif


/// RAJA OpenMP backend
#if defined(MFEM_USE_RAJA) && defined(RAJA_ENABLE_OPENMP)

using RAJA::statement::Segs;
<<<<<<< HEAD
using RAJA::statement::Offsets;
using RAJA::statement::Params;
=======
>>>>>>> 4edd165f

template <typename HBODY>
void RajaOmpWrap1D(const int N, HBODY &&h_body)
{
   RAJA::forall<RAJA::omp_parallel_for_exec>(RAJA::RangeSegment(0,N), h_body);
}

template <typename HBODY>
void RajaOmpWrap2D(const int N, HBODY &&h_body,
                   const int X, const int Y, const int BZ)
{
   RAJA::kernel<RAJA::KernelPolicy<
   RAJA::statement::For<0, RAJA::omp_parallel_for_exec,
        RAJA::statement::Lambda<0, Segs<0>>>>>
        (RAJA::make_tuple(RAJA::RangeSegment(0,N), RAJA::RangeSegment(0,X),
                          RAJA::RangeSegment(0,Y), RAJA::RangeSegment(0,BZ)),
   [=] (int k) { h_body(k); });
}

template <typename HBODY>
void RajaOmpWrap3D(const int N, HBODY &&h_body,
                   const int X, const int Y, const int Z)
{
   RAJA::kernel<RAJA::KernelPolicy<
   RAJA::statement::For<0, RAJA::omp_parallel_for_exec,
        RAJA::statement::Lambda<0, Segs<0>>>>>
        (RAJA::make_tuple(RAJA::RangeSegment(0,N), RAJA::RangeSegment(0,X),
                          RAJA::RangeSegment(0,Y), RAJA::RangeSegment(0,Z)),
   [=] (int k) { h_body(k); });
}

#endif


/// RAJA sequential loop backend
template <typename HBODY>
void RajaSeqWrap(const int N, HBODY &&h_body)
{
#ifdef MFEM_USE_RAJA
   RAJA::forall<RAJA::loop_exec>(RAJA::RangeSegment(0,N), h_body);
#else
   MFEM_ABORT("RAJA requested but RAJA is not enabled!");
#endif
}


/// CUDA backend
#ifdef MFEM_USE_CUDA

template <typename BODY> __global__ static
void CuKernel1D(const int N, BODY body)
{
   const int k = blockDim.x*blockIdx.x + threadIdx.x;
   if (k >= N) { return; }
   body(k);
}

template <typename BODY> __global__ static
void CuKernel2D(const int N, BODY body, const int BZ)
{
   const int k = blockIdx.x*BZ + threadIdx.z;
   if (k >= N) { return; }
   body(k);
}

template <typename BODY> __global__ static
void CuKernel3D(const int N, BODY body)
{
   const int k = blockIdx.x;
   if (k >= N) { return; }
   body(k);
}

template <const int BLCK = MFEM_CUDA_BLOCKS, typename DBODY>
void CuWrap1D(const int N, DBODY &&d_body)
{
   if (N==0) { return; }
   const int GRID = (N+BLCK-1)/BLCK;
   CuKernel1D<<<GRID,BLCK>>>(N, d_body);
   MFEM_GPU_CHECK(cudaGetLastError());
}

template <typename DBODY>
void CuWrap2D(const int N, DBODY &&d_body,
              const int X, const int Y, const int BZ)
{
   if (N==0) { return; }
   MFEM_VERIFY(BZ>0, "");
   const int GRID = (N+BZ-1)/BZ;
   const dim3 BLCK(X,Y,BZ);
   CuKernel2D<<<GRID,BLCK>>>(N,d_body,BZ);
   MFEM_GPU_CHECK(cudaGetLastError());
}

template <typename DBODY>
void CuWrap3D(const int N, DBODY &&d_body,
              const int X, const int Y, const int Z)
{
   if (N==0) { return; }
   const int GRID = N;
   const dim3 BLCK(X,Y,Z);
   CuKernel3D<<<GRID,BLCK>>>(N,d_body);
   MFEM_GPU_CHECK(cudaGetLastError());
}

#endif // MFEM_USE_CUDA


/// HIP backend
#ifdef MFEM_USE_HIP

template <typename BODY> __global__ static
void HipKernel1D(const int N, BODY body)
{
   const int k = hipBlockDim_x*hipBlockIdx_x + hipThreadIdx_x;
   if (k >= N) { return; }
   body(k);
}

template <typename BODY> __global__ static
void HipKernel2D(const int N, BODY body, const int BZ)
{
   const int k = hipBlockIdx_x*BZ + hipThreadIdx_z;
   if (k >= N) { return; }
   body(k);
}

template <typename BODY> __global__ static
void HipKernel3D(const int N, BODY body)
{
   const int k = hipBlockIdx_x;
   if (k >= N) { return; }
   body(k);
}

template <const int BLCK = MFEM_HIP_BLOCKS, typename DBODY>
void HipWrap1D(const int N, DBODY &&d_body)
{
   if (N==0) { return; }
   const int GRID = (N+BLCK-1)/BLCK;
   hipLaunchKernelGGL(HipKernel1D,GRID,BLCK,0,0,N,d_body);
   MFEM_GPU_CHECK(hipGetLastError());
}

template <typename DBODY>
void HipWrap2D(const int N, DBODY &&d_body,
               const int X, const int Y, const int BZ)
{
   if (N==0) { return; }
   const int GRID = (N+BZ-1)/BZ;
   const dim3 BLCK(X,Y,BZ);
   hipLaunchKernelGGL(HipKernel2D,GRID,BLCK,0,0,N,d_body,BZ);
   MFEM_GPU_CHECK(hipGetLastError());
}

template <typename DBODY>
void HipWrap3D(const int N, DBODY &&d_body,
               const int X, const int Y, const int Z)
{
   if (N==0) { return; }
   const int GRID = N;
   const dim3 BLCK(X,Y,Z);
   hipLaunchKernelGGL(HipKernel3D,GRID,BLCK,0,0,N,d_body);
   MFEM_GPU_CHECK(hipGetLastError());
}

#endif // MFEM_USE_HIP


/// The forall kernel body wrapper
template <const int DIM, typename DBODY, typename HBODY>
inline void ForallWrap(const bool use_dev, const int N,
                       DBODY &&d_body, HBODY &&h_body,
                       const int X=0, const int Y=0, const int Z=0)
{
   if (!use_dev) { goto backend_cpu; }

#if defined(MFEM_USE_RAJA) && defined(RAJA_ENABLE_CUDA)
   // Handle all allowed CUDA backends except Backend::CUDA
   if (DIM == 1 && Device::Allows(Backend::CUDA_MASK & ~Backend::CUDA))
   { return RajaCudaWrap1D(N, d_body); }

   if (DIM == 2 && Device::Allows(Backend::CUDA_MASK & ~Backend::CUDA))
   { return RajaCudaWrap2D(N, d_body, X, Y, Z); }

   if (DIM == 3 && Device::Allows(Backend::CUDA_MASK & ~Backend::CUDA))
   { return RajaCudaWrap3D(N, d_body, X, Y, Z); }
#endif

#ifdef MFEM_USE_CUDA
   // Handle all allowed CUDA backends
   if (DIM == 1 && Device::Allows(Backend::CUDA_MASK))
   { return CuWrap1D(N, d_body); }

   if (DIM == 2 && Device::Allows(Backend::CUDA_MASK))
   { return CuWrap2D(N, d_body, X, Y, Z); }

   if (DIM == 3 && Device::Allows(Backend::CUDA_MASK))
   { return CuWrap3D(N, d_body, X, Y, Z); }
#endif

#ifdef MFEM_USE_HIP
   // Handle all allowed HIP backends
   if (DIM == 1 && Device::Allows(Backend::HIP_MASK))
   { return HipWrap1D(N, d_body); }

   if (DIM == 2 && Device::Allows(Backend::HIP_MASK))
   { return HipWrap2D(N, d_body, X, Y, Z); }

   if (DIM == 3 && Device::Allows(Backend::HIP_MASK))
   { return HipWrap3D(N, d_body, X, Y, Z); }
#endif

#if defined(MFEM_USE_RAJA) && defined(RAJA_ENABLE_OPENMP)
   // Handle all allowed OpenMP backends except Backend::OMP
   if (DIM == 1 && Device::Allows(Backend::OMP_MASK & ~Backend::OMP))
   { return RajaOmpWrap1D(N, h_body); }

   if (DIM == 2 && Device::Allows(Backend::OMP_MASK & ~Backend::OMP))
   { return RajaOmpWrap2D(N, h_body, X, Y, Z); }

   if (DIM == 3 && Device::Allows(Backend::OMP_MASK & ~Backend::OMP))
   { return RajaOmpWrap3D(N, h_body, X, Y, Z); }
#endif

#ifdef MFEM_USE_OPENMP
   // Handle all allowed OpenMP backends
   if (Device::Allows(Backend::OMP_MASK)) { return OmpWrap(N, h_body); }
#endif

#ifdef MFEM_USE_RAJA
   // Handle all allowed CPU backends except Backend::CPU
   if (Device::Allows(Backend::CPU_MASK & ~Backend::CPU))
   { return RajaSeqWrap(N, h_body); }
#endif

backend_cpu:
   // Handle Backend::CPU. This is also a fallback for any allowed backends not
   // handled above, e.g. OCCA_CPU with configuration 'occa-cpu,cpu', or
   // OCCA_OMP with configuration 'occa-omp,cpu'.
   for (int k = 0; k < N; k++) { h_body(k); }
}

} // namespace mfem

#endif // MFEM_FORALL_HPP<|MERGE_RESOLUTION|>--- conflicted
+++ resolved
@@ -82,15 +82,11 @@
 #endif
 }
 
+
 /// RAJA Cuda backend
 #if defined(MFEM_USE_RAJA) && defined(RAJA_ENABLE_CUDA)
 
 using RAJA::statement::Segs;
-<<<<<<< HEAD
-using RAJA::statement::Offsets;
-using RAJA::statement::Params;
-=======
->>>>>>> 4edd165f
 
 template <const int BLOCKS = MFEM_CUDA_BLOCKS, typename DBODY>
 void RajaCudaWrap1D(const int N, DBODY &&d_body)
@@ -121,11 +117,7 @@
       d_body(k);
       MFEM_SYNC_THREAD;
    });
-<<<<<<< HEAD
-   MFEM_CUDA_CHECK(cudaGetLastError());
-=======
-   MFEM_GPU_CHECK(cudaGetLastError());
->>>>>>> 4edd165f
+   MFEM_GPU_CHECK(cudaGetLastError());
 }
 
 template <typename DBODY>
@@ -143,14 +135,9 @@
         (RAJA::make_tuple(RAJA::RangeSegment(0,N), RAJA::RangeSegment(0,X),
                           RAJA::RangeSegment(0,Y), RAJA::RangeSegment(0,Z)),
    [=] RAJA_DEVICE (const int k) { d_body(k); MFEM_SYNC_THREAD; });
-<<<<<<< HEAD
-   MFEM_CUDA_CHECK(cudaGetLastError());
-}
-=======
-   MFEM_GPU_CHECK(cudaGetLastError());
-}
-
->>>>>>> 4edd165f
+   MFEM_GPU_CHECK(cudaGetLastError());
+}
+
 #endif
 
 
@@ -158,11 +145,6 @@
 #if defined(MFEM_USE_RAJA) && defined(RAJA_ENABLE_OPENMP)
 
 using RAJA::statement::Segs;
-<<<<<<< HEAD
-using RAJA::statement::Offsets;
-using RAJA::statement::Params;
-=======
->>>>>>> 4edd165f
 
 template <typename HBODY>
 void RajaOmpWrap1D(const int N, HBODY &&h_body)
