# Copyright (c) 2010, Lawrence Livermore National Security, LLC. Produced at the
# Lawrence Livermore National Laboratory. LLNL-CODE-443211. All Rights reserved.
# See file COPYRIGHT for details.
#
# This file is part of the MFEM library. For more information and source code
# availability see http://mfem.org.
#
# MFEM is free software; you can redistribute it and/or modify it under the
# terms of the GNU Lesser General Public License (as published by the Free
# Software Foundation) version 2.1 dated February 1999.

list(APPEND ALL_EXE_SRCS
  ex1.cpp
  ex2.cpp
  ex3.cpp
  ex4.cpp
  ex5.cpp
  ex6.cpp
  ex7.cpp
  ex8.cpp
  ex9.cpp
  ex10.cpp
  ex14.cpp
  ex15.cpp
  ex16.cpp
  ex17.cpp
  ex18.cpp
  )

if (MFEM_USE_MPI)
  list(APPEND ALL_EXE_SRCS
    ex1p.cpp
    ex2p.cpp
    ex3p.cpp
    ex4p.cpp
    ex5p.cpp
    ex6p.cpp
    ex7p.cpp
    ex8p.cpp
    ex9p.cpp
    ex10p.cpp
    ex11p.cpp
    ex12p.cpp
    ex13p.cpp
    ex14p.cpp
    ex15p.cpp
    ex16p.cpp
    ex17p.cpp
    ex18p.cpp
    )
endif()

# Include the source directory where mfem.hpp and mfem-performance.hpp are.
include_directories(BEFORE ${PROJECT_BINARY_DIR})

# Add one executable per cpp file
add_mfem_examples(ALL_EXE_SRCS)

# Add a test for each example
foreach(SRC_FILE ${ALL_EXE_SRCS})
  get_filename_component(SRC_FILENAME ${SRC_FILE} NAME)
  string(REPLACE ".cpp" "" TEST_NAME ${SRC_FILENAME})

  string(FIND ${TEST_NAME} "p" is_parallel_test)

  set(THIS_TEST_OPTIONS "-no-vis")
  if (${TEST_NAME} MATCHES "ex10p*")
    list(APPEND THIS_TEST_OPTIONS "-tf" "5")
  elseif(${TEST_NAME} MATCHES "ex15p*")
    list(APPEND THIS_TEST_OPTIONS "-e" "1")
  endif()

  if (is_parallel_test EQUAL -1)
    add_test(NAME ${TEST_NAME}_ser
      COMMAND ${TEST_NAME} ${THIS_TEST_OPTIONS})
  else()
    add_test(NAME ${TEST_NAME}_np=4
      COMMAND ${MPIEXEC} ${MPIEXEC_NUMPROC_FLAG} 4
      ${MPIEXEC_PREFLAGS}
      $<TARGET_FILE:${TEST_NAME}> ${THIS_TEST_OPTIONS}
      ${MPIEXEC_POSTFLAGS})
  endif()
endforeach()

# Include the examples/sundials directory if SUNDIALS is enabled.
if (MFEM_USE_SUNDIALS)
  add_subdirectory(sundials)
endif()
<<<<<<< HEAD
=======

>>>>>>> 7248dd10
# Include the examples/petsc directory if PETSc is enabled.
if (MFEM_USE_PETSC)
  add_subdirectory(petsc)
endif()<|MERGE_RESOLUTION|>--- conflicted
+++ resolved
@@ -86,10 +86,7 @@
 if (MFEM_USE_SUNDIALS)
   add_subdirectory(sundials)
 endif()
-<<<<<<< HEAD
-=======
 
->>>>>>> 7248dd10
 # Include the examples/petsc directory if PETSc is enabled.
 if (MFEM_USE_PETSC)
   add_subdirectory(petsc)
