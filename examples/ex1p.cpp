--- conflicted
+++ resolved
@@ -214,13 +214,7 @@
    Solver *prec = NULL;
    if (pa)
    {
-<<<<<<< HEAD
-      Vector diag_pa(fespace->GetTrueVSize());
-      a->AssembleDiagonal(diag_pa);
-      prec = new OperatorJacobiSmoother(diag_pa, ess_tdof_list);
-=======
       prec = new OperatorJacobiSmoother(*a, ess_tdof_list);
->>>>>>> f1b0981d
    }
    else
    {
