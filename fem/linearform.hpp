--- conflicted
+++ resolved
@@ -124,7 +124,6 @@
    void AddBdrFaceIntegrator(LinearFormIntegrator *lfi,
                              Array<int> &bdr_attr_marker);
 
-<<<<<<< HEAD
    // ADDED //
     /// Resets Domain Integrator.
     void ResetDomainIntegrator (LinearFormIntegrator * lfi);
@@ -136,8 +135,6 @@
     void ResetBdrFaceIntegrator (LinearFormIntegrator * lfi);
    // ADDED //
 
-
-=======
    /** @brief Access all integrators added with AddDomainIntegrator() which are
        not DeltaLFIntegrator%s or they are DeltaLFIntegrator%s with non-delta
        coefficients. */
@@ -157,7 +154,6 @@
        If no marker was specified when the integrator was added, the
        corresponding pointer (to Array<int>) will be NULL. */
    Array<Array<int>*> *GetFLFI_Marker() { return &flfi_marker; }
->>>>>>> f8a3a379
 
    /// Assembles the linear form i.e. sums over all domain/bdr integrators.
    void Assemble();
