// Copyright (c) 2010, Lawrence Livermore National Security, LLC. Produced at
// the Lawrence Livermore National Laboratory. LLNL-CODE-443211. All Rights
// reserved. See file COPYRIGHT for details.
//
// This file is part of the MFEM library. For more information and source code
// availability see http://mfem.org.
//
// MFEM is free software; you can redistribute it and/or modify it under the
// terms of the GNU Lesser General Public License (as published by the Free
// Software Foundation) version 2.1 dated February 1999.

#ifndef MFEM_SPARSEMAT_HPP
#define MFEM_SPARSEMAT_HPP

// Data types for sparse matrix

#include "../general/mem_alloc.hpp"
#include "../general/table.hpp"
#include "../general/globals.hpp"
#include "densemat.hpp"

namespace mfem
{

class
#if defined(__alignas_is_defined)
   alignas(double)
#endif
   RowNode
{
public:
   double Value;
   RowNode *Prev;
   int Column;
};

/// Data type sparse matrix
class SparseMatrix : public AbstractSparseMatrix
{
protected:
   /// @name Arrays used by the CSR storage format.
   /** */
   ///@{
   /// @brief %Array with size (#height+1) containing the row offsets.
   /** The data for row r, 0 <= r < height, is at offsets j, I[r] <= j < I[r+1].
       The offsets, j, are indices in the #J and #A arrays. The first entry in
       this array is always zero, I[0] = 0, and the last entry, I[height], gives
       the total number of entries stored (at a minimum, all nonzeros must be
       represented) in the sparse matrix. */
   int *I;
   /** @brief %Array with size #I[#height], containing the column indices for
       all matrix entries, as indexed by the #I array. */
   int *J;
   /** @brief %Array with size #I[#height], containing the actual entries of the
       sparse matrix, as indexed by the #I array. */
   double *A;
   ///@}

   /** @brief %Array of linked lists, one for every row. This array represents
       the linked list (LIL) storage format. */
   RowNode **Rows;

   mutable int current_row;
   mutable int* ColPtrJ;
   mutable RowNode ** ColPtrNode;

#ifdef MFEM_USE_MEMALLOC
   typedef MemAlloc <RowNode, 1024> RowNodeAlloc;
   RowNodeAlloc * NodesMem;
#endif

   /// Say whether we own the pointers for I and J (should we free them?).
   bool ownGraph;
   /// Say whether we own the pointers for A (should we free them?).
   bool ownData;

   /// Are the columns sorted already.
   bool isSorted;

   void Destroy();   // Delete all owned data
   void SetEmpty();  // Init all entries with empty values

public:
   /// Create an empty SparseMatrix.
   SparseMatrix() { SetEmpty(); }

   /** @brief Create a sparse matrix with flexible sparsity structure using a
       row-wise linked list (LIL) format. */
   /** New entries are added as needed by methods like AddSubMatrix(),
       SetSubMatrix(), etc. Calling Finalize() will convert the SparseMatrix to
       the more compact compressed sparse row (CSR) format. */
   explicit SparseMatrix(int nrows, int ncols = -1);

   /** @brief Create a sparse matrix in CSR format. Ownership of @a i, @a j, and
       @a data is transferred to the SparseMatrix. */
   SparseMatrix(int *i, int *j, double *data, int m, int n);

   /** @brief Create a sparse matrix in CSR format. Ownership of @a i, @a j, and
       @a data is optionally transferred to the SparseMatrix. */
   SparseMatrix(int *i, int *j, double *data, int m, int n, bool ownij,
                bool owna, bool issorted);

   /** @brief Create a sparse matrix in CSR format where each row has space
       allocated for exactly @a rowsize entries. */
   /** SetRow() can then be called or the #I, #J, #A arrays can be used
       directly. */
   SparseMatrix(int nrows, int ncols, int rowsize);

   /// Copy constructor (deep copy).
   /** If @a mat is finalized and @a copy_graph is false, the #I and #J arrays
       will use a shallow copy (copy the pointers only) without transferring
       ownership. */
   SparseMatrix(const SparseMatrix &mat, bool copy_graph = true);

   /// Create a SparseMatrix with diagonal v, i.e. A = Diag(v)
   SparseMatrix(const Vector & v);


   /// Assignment operator: deep copy
   SparseMatrix& operator=(const SparseMatrix &rhs);

   /** @brief Clear the contents of the SparseMatrix and make it a reference to
       @a master */
   /** After this call, the matrix will point to the same data as @a master but
       it will not own its data. The @a master must be finalized. */
   void MakeRef(const SparseMatrix &master);

   /// For backward compatibility, define Size() to be synonym of Height().
   int Size() const { return Height(); }

   /// Clear the contents of the SparseMatrix.
   void Clear() { Destroy(); SetEmpty(); }

   /// Check if the SparseMatrix is empty.
   bool Empty() const { return (A == NULL) && (Rows == NULL); }

   /// Return the array #I
   inline int *GetI() const { return I; }
   /// Return the array #J
   inline int *GetJ() const { return J; }
   /// Return element data, i.e. array #A
   inline double *GetData() const { return A; }
   /// Returns the number of elements in row @a i
   int RowSize(const int i) const;
   /// Returns the maximum number of elements among all rows
   int MaxRowSize() const;
   /// Return a pointer to the column indices in a row
   int *GetRowColumns(const int row);
   const int *GetRowColumns(const int row) const;
   /// Return a pointer to the entries in a row
   double *GetRowEntries(const int row);
   const double *GetRowEntries(const int row) const;

   /// Change the width of a SparseMatrix.
   /*!
    * If width_ = -1 (DEFAULT), this routine will set the new width
    * to the actual Width of the matrix awidth = max(J) + 1.
    * Values 0 <= width_ < awidth are not allowed (error check in Debug Mode only)
    *
    * This method can be called for matrices finalized or not.
    */
   void SetWidth(int width_ = -1);

   /// Returns the actual Width of the matrix.
   /*! This method can be called for matrices finalized or not. */
   int ActualWidth();

   /// Sort the column indices corresponding to each row.
   void SortColumnIndices();

   /** @brief Move the diagonal entry to the first position in each row,
       preserving the order of the rest of the columns. */
   void MoveDiagonalFirst();

   /// Returns reference to a_{ij}.
   virtual double &Elem(int i, int j);

   /// Returns constant reference to a_{ij}.
   virtual const double &Elem(int i, int j) const;

   /// Returns reference to A[i][j].
   double &operator()(int i, int j);

   /// Returns reference to A[i][j].
   const double &operator()(int i, int j) const;

   /// Returns the Diagonal of A
   void GetDiag(Vector & d) const;

   /// Produces a DenseMatrix from a SparseMatrix
   DenseMatrix *ToDenseMatrix() const;

   /// Produces a DenseMatrix from a SparseMatrix
   void ToDenseMatrix(DenseMatrix & B) const;

   /// Matrix vector multiplication.
   virtual void Mult(const Vector &x, Vector &y) const;

   /// y += A * x (default)  or  y += a * A * x
   void AddMult(const Vector &x, Vector &y, const double a = 1.0) const;

   /// Multiply a vector with the transposed matrix. y = At * x
   void MultTranspose(const Vector &x, Vector &y) const;

   /// y += At * x (default)  or  y += a * At * x
   void AddMultTranspose(const Vector &x, Vector &y,
                         const double a = 1.0) const;

   void PartMult(const Array<int> &rows, const Vector &x, Vector &y) const;
   void PartAddMult(const Array<int> &rows, const Vector &x, Vector &y,
                    const double a=1.0) const;

   /// y = A * x, but treat all elements as booleans (zero=false, nonzero=true).
   void BooleanMult(const Array<int> &x, Array<int> &y) const;
   /// y = At * x, but treat all elements as booleans (zero=false, nonzero=true).
   void BooleanMultTranspose(const Array<int> &x, Array<int> &y) const;

   /// Compute y^t A x
   double InnerProduct(const Vector &x, const Vector &y) const;

   /// For all i compute \f$ x_i = \sum_j A_{ij} \f$
   void GetRowSums(Vector &x) const;
   /// For i = irow compute \f$ x_i = \sum_j | A_{i, j} | \f$
   double GetRowNorml1(int irow) const;

   /// This virtual method is not supported: it always returns NULL.
   virtual MatrixInverse *Inverse() const;

   /// Eliminates a column from the transpose matrix.
   void EliminateRow(int row, const double sol, Vector &rhs);

   /// Eliminates a row from the matrix.
   /*!
    * - If @a dpolicy = #DIAG_ZERO, all the entries in the row will be set to 0.
    * - If @a dpolicy = #DIAG_ONE (matrix must be square), the diagonal entry
    *   will be set equal to 1 and all other entries in the row to 0.
    * - The policy #DIAG_KEEP is not supported.
    */
   void EliminateRow(int row, DiagonalPolicy dpolicy = DIAG_ZERO);

   /// Eliminates the column @a col from the matrix.
   /** - If @a dpolicy = #DIAG_ZERO, all entries in the column will be set to 0.
       - If @a dpolicy = #DIAG_ONE (matrix must be square), the diagonal entry
         will be set equal to 1 and all other entries in the column to 0.
       - The policy #DIAG_KEEP is not supported. */
   void EliminateCol(int col, DiagonalPolicy dpolicy = DIAG_ZERO);

   /// Eliminate all columns i for which @a cols[i] != 0.
   /** Elimination of a column means that all entries in the column are set to
       zero. In addition, if the pointers @a x and @a b are not NULL, the
       eliminated matrix entries are multiplied by the corresponding solution
       value in @a *x and subtracted from the r.h.s. vector, @a *b. */
   void EliminateCols(const Array<int> &cols, const Vector *x = NULL,
                      Vector *b = NULL);

   /// Eliminate row @a rc and column @a rc and modify the @a rhs using @a sol.
   /** Eliminates the column @a rc to the @a rhs, deletes the row @a rc and
       replaces the element (rc,rc) with 1.0; assumes that element (i,rc)
       is assembled if and only if the element (rc,i) is assembled.
       By default, elements (rc,rc) are set to 1.0, although this behavior
       can be adjusted by changing the @a dpolicy parameter. */
   void EliminateRowCol(int rc, const double sol, Vector &rhs,
                        DiagonalPolicy dpolicy = DIAG_ONE);

   /** @brief Similar to
       EliminateRowCol(int, const double, Vector &, DiagonalPolicy), but
       multiple values for eliminated unknowns are accepted, and accordingly
       multiple right-hand-sides are used. */
   void EliminateRowColMultipleRHS(int rc, const Vector &sol,
                                   DenseMatrix &rhs,
                                   DiagonalPolicy dpolicy = DIAG_ONE);

   /// Perform elimination and set the diagonal entry to the given value
   void EliminateRowColDiag(int rc, double value);

   /// Eliminate row @a rc and column @a rc.
   void EliminateRowCol(int rc, DiagonalPolicy dpolicy = DIAG_ONE);

   /** @brief Similar to EliminateRowCol(int, DiagonalPolicy) + save the
       eliminated entries into @a Ae so that (*this) + Ae is equal to the
       original matrix */
   void EliminateRowCol(int rc, SparseMatrix &Ae,
                        DiagonalPolicy dpolicy = DIAG_ONE);

   /// If a row contains only one diag entry of zero, set it to 1.
   void SetDiagIdentity();
   /// If a row contains only zeros, set its diagonal to 1.
   virtual void EliminateZeroRows(const double threshold = 1e-12);

   /// Gauss-Seidel forward and backward iterations over a vector x.
   void Gauss_Seidel_forw(const Vector &x, Vector &y) const;
   void Gauss_Seidel_back(const Vector &x, Vector &y) const;

   /// Determine appropriate scaling for Jacobi iteration
   double GetJacobiScaling() const;
   /** One scaled Jacobi iteration for the system A x = b.
       x1 = x0 + sc D^{-1} (b - A x0)  where D is the diag of A. */
   void Jacobi(const Vector &b, const Vector &x0, Vector &x1, double sc) const;

   void DiagScale(const Vector &b, Vector &x, double sc = 1.0) const;

   /** x1 = x0 + sc D^{-1} (b - A x0) where \f$ D_{ii} = \sum_j |A_{ij}| \f$. */
   void Jacobi2(const Vector &b, const Vector &x0, Vector &x1,
                double sc = 1.0) const;

   /** x1 = x0 + sc D^{-1} (b - A x0) where \f$ D_{ii} = \sum_j A_{ij} \f$. */
   void Jacobi3(const Vector &b, const Vector &x0, Vector &x1,
                double sc = 1.0) const;

   /** @brief Finalize the matrix initialization, switching the storage format
       from LIL to CSR. */
   /** This method should be called once, after the matrix has been initialized.
       Internally, this method converts the matrix from row-wise linked list
       (LIL) format into CSR (compressed sparse row) format. */
   virtual void Finalize(int skip_zeros = 1) { Finalize(skip_zeros, false); }

   /// A slightly more general version of the Finalize(int) method.
   void Finalize(int skip_zeros, bool fix_empty_rows);

   bool Finalized() const { return (A != NULL); }
   bool areColumnsSorted() const { return isSorted; }

   /** Split the matrix into M x N blocks of sparse matrices in CSR format.
       The 'blocks' array is M x N (i.e. M and N are determined by its
       dimensions) and its entries are overwritten by the new blocks. */
   void GetBlocks(Array2D<SparseMatrix *> &blocks) const;

   void GetSubMatrix(const Array<int> &rows, const Array<int> &cols,
                     DenseMatrix &subm) const;

   inline void SetColPtr(const int row) const;
   inline void ClearColPtr() const;
   inline double &SearchRow(const int col);
   inline void _Add_(const int col, const double a)
   { SearchRow(col) += a; }
   inline void _Set_(const int col, const double a)
   { SearchRow(col) = a; }
   inline double _Get_(const int col) const;

   inline double &SearchRow(const int row, const int col);
   inline void _Add_(const int row, const int col, const double a)
   { SearchRow(row, col) += a; }
   inline void _Set_(const int row, const int col, const double a)
   { SearchRow(row, col) = a; }

   void Set(const int i, const int j, const double a);
   void Add(const int i, const int j, const double a);

   void SetSubMatrix(const Array<int> &rows, const Array<int> &cols,
                     const DenseMatrix &subm, int skip_zeros = 1);

   void SetSubMatrixTranspose(const Array<int> &rows, const Array<int> &cols,
                              const DenseMatrix &subm, int skip_zeros = 1);

   void AddSubMatrix(const Array<int> &rows, const Array<int> &cols,
                     const DenseMatrix &subm, int skip_zeros = 1);

   bool RowIsEmpty(const int row) const;

   /// Extract all column indices and values from a given row.
   /** If the matrix is finalized (i.e. in CSR format), @a cols and @a srow will
       simply be references to the specific portion of the #J and #A arrays.
       As required by the AbstractSparseMatrix interface this method returns:
       - 0, if @a cols and @a srow are copies of the values in the matrix, i.e.
         when the matrix is open.
       - 1, if @a cols and @a srow are views of the values in the matrix, i.e.
         when the matrix is finalized. */
   virtual int GetRow(const int row, Array<int> &cols, Vector &srow) const;

   void SetRow(const int row, const Array<int> &cols, const Vector &srow);
   void AddRow(const int row, const Array<int> &cols, const Vector &srow);

   void ScaleRow(const int row, const double scale);
   // this = diag(sl) * this;
   void ScaleRows(const Vector & sl);
   // this = this * diag(sr);
   void ScaleColumns(const Vector & sr);

   /** Add the sparse matrix 'B' to '*this'. This operation will cause an error
       if '*this' is finalized and 'B' has larger sparsity pattern. */
   SparseMatrix &operator+=(const SparseMatrix &B);

   /** Add the sparse matrix 'B' scaled by the scalar 'a' into '*this'.
       Only entries in the sparsity pattern of '*this' are added. */
   void Add(const double a, const SparseMatrix &B);

   SparseMatrix &operator=(double a);

   SparseMatrix &operator*=(double a);

   /// Prints matrix to stream out.
   void Print(std::ostream &out = mfem::out, int width_ = 4) const;

   /// Prints matrix in matlab format.
   void PrintMatlab(std::ostream &out = mfem::out) const;

   /// Prints matrix in Matrix Market sparse format.
   void PrintMM(std::ostream &out = mfem::out) const;

   /// Prints matrix to stream out in hypre_CSRMatrix format.
   void PrintCSR(std::ostream &out) const;

   /// Prints a sparse matrix to stream out in CSR format.
   void PrintCSR2(std::ostream &out) const;

   /// Print various sparse matrix staticstics.
   void PrintInfo(std::ostream &out) const;

   /// Returns max_{i,j} |(i,j)-(j,i)| for a finalized matrix
   double IsSymmetric() const;

   /// (*this) = 1/2 ((*this) + (*this)^t)
   void Symmetrize();

   /// Returns the number of the nonzero elements in the matrix
   virtual int NumNonZeroElems() const;

   double MaxNorm() const;

   /// Count the number of entries with |a_ij| <= tol.
   int CountSmallElems(double tol) const;

   /// Count the number of entries that are NOT finite, i.e. Inf or Nan.
   int CheckFinite() const;

   /// Set the graph ownership flag (I and J arrays).
   void SetGraphOwner(bool ownij) { ownGraph = ownij; }
   /// Set the data ownership flag (A array).
   void SetDataOwner(bool owna) { ownData = owna; }
   /// Get the graph ownership flag (I and J arrays).
   bool OwnsGraph() const { return ownGraph; }
   /// Get the data ownership flag (A array).
   bool OwnsData() const { return ownData; }
   /// Lose the ownership of the graph (I, J) and data (A) arrays.
   void LoseData() { ownGraph = ownData = false; }

   void Swap(SparseMatrix &other);

   /// Destroys sparse matrix.
   virtual ~SparseMatrix() { Destroy(); }

   Type GetType() const { return MFEM_SPARSEMAT; }
};

/// Applies f() to each element of the matrix (after it is finalized).
void SparseMatrixFunction(SparseMatrix &S, double (*f)(double));


/// Transpose of a sparse matrix. A must be finalized.
SparseMatrix *Transpose(const SparseMatrix &A);
/// Transpose of a sparse matrix. A does not need to be a CSR matrix.
SparseMatrix *TransposeAbstractSparseMatrix (const AbstractSparseMatrix &A,
                                             int useActualWidth);

/** Matrix product A.B.
    If OAB is not NULL, we assume it has the structure
    of A.B and store the result in OAB.
    If OAB is NULL, we create a new SparseMatrix to store
    the result and return a pointer to it.
    All matrices must be finalized. */
SparseMatrix *Mult(const SparseMatrix &A, const SparseMatrix &B,
                   SparseMatrix *OAB = NULL);

/// C = A^T B
SparseMatrix *TransposeMult(const SparseMatrix &A, const SparseMatrix &B);

/// Matrix product of sparse matrices. A and B do not need to be CSR matrices
SparseMatrix *MultAbstractSparseMatrix (const AbstractSparseMatrix &A,
                                        const AbstractSparseMatrix &B);

/// Matrix product A.B
DenseMatrix *Mult(const SparseMatrix &A, DenseMatrix &B);

/// RAP matrix product (with R=P^T)
DenseMatrix *RAP(const SparseMatrix &A, DenseMatrix &P);

/// RAP matrix product (with R=P^T)
DenseMatrix *RAP(DenseMatrix &A, const SparseMatrix &P);

/** RAP matrix product (with P=R^T). ORAP is like OAB above.
    All matrices must be finalized. */
SparseMatrix *RAP(const SparseMatrix &A, const SparseMatrix &R,
                  SparseMatrix *ORAP = NULL);

/// General RAP with given R^T, A and P
SparseMatrix *RAP(const SparseMatrix &Rt, const SparseMatrix &A,
                  const SparseMatrix &P);

/// Matrix multiplication A^t D A. All matrices must be finalized.
SparseMatrix *Mult_AtDA(const SparseMatrix &A, const Vector &D,
                        SparseMatrix *OAtDA = NULL);


/// Matrix addition result = A + B.
SparseMatrix * Add(const SparseMatrix & A, const SparseMatrix & B);
/// Matrix addition result = a*A + b*B
SparseMatrix * Add(double a, const SparseMatrix & A, double b,
                   const SparseMatrix & B);
/// Matrix addition result = sum_i A_i
SparseMatrix * Add(Array<SparseMatrix *> & Ai);

<<<<<<< HEAD
/// Matrix scaling result = a*A_i
SparseMatrix * Scale(double a, const SparseMatrix & A);
=======
/// B += alpha * A
void Add(const SparseMatrix &A, double alpha, DenseMatrix &B);

/// Produces a block matrix with blocks A_{ij}*B
DenseMatrix *OuterProduct(const DenseMatrix &A, const DenseMatrix &B);

/// Produces a block matrix with blocks A_{ij}*B
SparseMatrix *OuterProduct(const DenseMatrix &A, const SparseMatrix &B);

/// Produces a block matrix with blocks A_{ij}*B
SparseMatrix *OuterProduct(const SparseMatrix &A, const DenseMatrix &B);

/// Produces a block matrix with blocks A_{ij}*B
SparseMatrix *OuterProduct(const SparseMatrix &A, const SparseMatrix &B);

>>>>>>> 9dc443e3

// Inline methods

inline void SparseMatrix::SetColPtr(const int row) const
{
   if (Rows)
   {
      if (ColPtrNode == NULL)
      {
         ColPtrNode = new RowNode *[width];
         for (int i = 0; i < width; i++)
         {
            ColPtrNode[i] = NULL;
         }
      }
      for (RowNode *node_p = Rows[row]; node_p != NULL; node_p = node_p->Prev)
      {
         ColPtrNode[node_p->Column] = node_p;
      }
   }
   else
   {
      if (ColPtrJ == NULL)
      {
         ColPtrJ = new int[width];
         for (int i = 0; i < width; i++)
         {
            ColPtrJ[i] = -1;
         }
      }
      for (int j = I[row], end = I[row+1]; j < end; j++)
      {
         ColPtrJ[J[j]] = j;
      }
   }
   current_row = row;
}

inline void SparseMatrix::ClearColPtr() const
{
   if (Rows)
      for (RowNode *node_p = Rows[current_row]; node_p != NULL;
           node_p = node_p->Prev)
      {
         ColPtrNode[node_p->Column] = NULL;
      }
   else
      for (int j = I[current_row], end = I[current_row+1]; j < end; j++)
      {
         ColPtrJ[J[j]] = -1;
      }
}

inline double &SparseMatrix::SearchRow(const int col)
{
   if (Rows)
   {
      RowNode *node_p = ColPtrNode[col];
      if (node_p == NULL)
      {
#ifdef MFEM_USE_MEMALLOC
         node_p = NodesMem->Alloc();
#else
         node_p = new RowNode;
#endif
         node_p->Prev = Rows[current_row];
         node_p->Column = col;
         node_p->Value = 0.0;
         Rows[current_row] = ColPtrNode[col] = node_p;
      }
      return node_p->Value;
   }
   else
   {
      const int j = ColPtrJ[col];
      MFEM_VERIFY(j != -1, "Entry for column " << col << " is not allocated.");
      return A[j];
   }
}

inline double SparseMatrix::_Get_(const int col) const
{
   if (Rows)
   {
      RowNode *node_p = ColPtrNode[col];
      return (node_p == NULL) ? 0.0 : node_p->Value;
   }
   else
   {
      const int j = ColPtrJ[col];
      return (j == -1) ? 0.0 : A[j];
   }
}

inline double &SparseMatrix::SearchRow(const int row, const int col)
{
   if (Rows)
   {
      RowNode *node_p;

      for (node_p = Rows[row]; 1; node_p = node_p->Prev)
      {
         if (node_p == NULL)
         {
#ifdef MFEM_USE_MEMALLOC
            node_p = NodesMem->Alloc();
#else
            node_p = new RowNode;
#endif
            node_p->Prev = Rows[row];
            node_p->Column = col;
            node_p->Value = 0.0;
            Rows[row] = node_p;
            break;
         }
         else if (node_p->Column == col)
         {
            break;
         }
      }
      return node_p->Value;
   }
   else
   {
      int *Ip = I+row, *Jp = J;
      for (int k = Ip[0], end = Ip[1]; k < end; k++)
      {
         if (Jp[k] == col)
         {
            return A[k];
         }
      }
      MFEM_ABORT("Could not find entry for row = " << row << ", col = " << col);
   }
   return A[0];
}

/// Specialization of the template function Swap<> for class SparseMatrix
template<> inline void Swap<SparseMatrix>(SparseMatrix &a, SparseMatrix &b)
{
   a.Swap(b);
}

}

#endif<|MERGE_RESOLUTION|>--- conflicted
+++ resolved
@@ -499,10 +499,9 @@
 /// Matrix addition result = sum_i A_i
 SparseMatrix * Add(Array<SparseMatrix *> & Ai);
 
-<<<<<<< HEAD
 /// Matrix scaling result = a*A_i
 SparseMatrix * Scale(double a, const SparseMatrix & A);
-=======
+
 /// B += alpha * A
 void Add(const SparseMatrix &A, double alpha, DenseMatrix &B);
 
@@ -518,7 +517,6 @@
 /// Produces a block matrix with blocks A_{ij}*B
 SparseMatrix *OuterProduct(const SparseMatrix &A, const SparseMatrix &B);
 
->>>>>>> 9dc443e3
 
 // Inline methods
 
