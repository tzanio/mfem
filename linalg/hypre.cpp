// Copyright (c) 2010, Lawrence Livermore National Security, LLC. Produced at
// the Lawrence Livermore National Laboratory. LLNL-CODE-443211. All Rights
// reserved. See file COPYRIGHT for details.
//
// This file is part of the MFEM library. For more information and source code
// availability see http://mfem.org.
//
// MFEM is free software; you can redistribute it and/or modify it under the
// terms of the GNU Lesser General Public License (as published by the Free
// Software Foundation) version 2.1 dated February 1999.

#include "../config/config.hpp"

#ifdef MFEM_USE_MPI

#include "linalg.hpp"
#include "../fem/fem.hpp"

#include <fstream>
#include <iomanip>
#include <cmath>
#include <cstdlib>

// Define macro wrappers for hypre_TAlloc, hypre_CTAlloc and hypre_TFree:
// mfem_hypre_TAlloc, mfem_hypre_CTAlloc, and mfem_hypre_TFree, respectively.
// Note: the same macros are defined in hypre_parcsr.cpp.
#if MFEM_HYPRE_VERSION < 21400

#define mfem_hypre_TAlloc(type, size) hypre_TAlloc(type, size)
#define mfem_hypre_CTAlloc(type, size) hypre_CTAlloc(type, size)
#define mfem_hypre_TFree(ptr) hypre_TFree(ptr)

#else // MFEM_HYPRE_VERSION >= 21400

#define mfem_hypre_TAlloc(type, size) \
   hypre_TAlloc(type, size, HYPRE_MEMORY_HOST)
#define mfem_hypre_CTAlloc(type, size) \
   hypre_CTAlloc(type, size, HYPRE_MEMORY_HOST)
#define mfem_hypre_TFree(ptr) hypre_TFree(ptr, HYPRE_MEMORY_HOST)

// Notes regarding allocation and deallocation of hypre objects in 2.14.0
//-----------------------------------------------------------------------
//
// 1. hypre_CSRMatrix: i, j, data, and rownnz use HYPRE_MEMORY_SHARED while the
//    hypre_CSRMatrix structure uses HYPRE_MEMORY_HOST.
//
//    Note: the function HYPRE_CSRMatrixCreate creates the i array using
//          HYPRE_MEMORY_HOST!
//    Note: the functions hypre_CSRMatrixAdd and hypre_CSRMatrixMultiply create
//          C_i using HYPRE_MEMORY_HOST!
//
// 2. hypre_Vector: data uses HYPRE_MEMORY_SHARED while the hypre_Vector
//    structure uses HYPRE_MEMORY_HOST.
//
// 3. hypre_ParVector: the structure hypre_ParVector uses HYPRE_MEMORY_HOST;
//    partitioning uses HYPRE_MEMORY_HOST.
//
// 4. hypre_ParCSRMatrix: the structure hypre_ParCSRMatrix uses
//    HYPRE_MEMORY_HOST; col_map_offd, row_starts, col_starts, rowindices,
//    rowvalues also use HYPRE_MEMORY_HOST.
//
//    Note: the function hypre_ParCSRMatrixToCSRMatrixAll allocates matrix_i
//          using HYPRE_MEMORY_HOST!
//
// 5. The goal for the MFEM wrappers of hypre objects is to support only the
//    standard hypre build case, i.e. when hypre is build without device support
//    and all memory types correspond to host memory. In this case memory
//    allocated with operator new can be used by hypre but (as usual) it must
//    not be owned by hypre.

#endif // #if MFEM_HYPRE_VERSION < 21400

using namespace std;

namespace mfem
{

template<typename TargetT, typename SourceT>
static TargetT *DuplicateAs(const SourceT *array, int size,
                            bool cplusplus = true)
{
   TargetT *target_array = cplusplus ? new TargetT[size]
                           /*     */ : mfem_hypre_TAlloc(TargetT, size);
<<<<<<< HEAD

=======
>>>>>>> 73a4ddfb
   for (int i = 0; i < size; i++)
   {
      target_array[i] = array[i];
   }
   return target_array;
}

inline void HypreParVector::_SetDataAndSize_()
{
   SetDataAndSize(hypre_VectorData(hypre_ParVectorLocalVector(x)),
                  internal::to_int(
                     hypre_VectorSize(hypre_ParVectorLocalVector(x))));
}

HypreParVector::HypreParVector(MPI_Comm comm, HYPRE_Int glob_size,
                               HYPRE_Int *col) : Vector()
{
   x = hypre_ParVectorCreate(comm,glob_size,col);
   hypre_ParVectorInitialize(x);
   hypre_ParVectorSetPartitioningOwner(x,0);
   // The data will be destroyed by hypre (this is the default)
   hypre_ParVectorSetDataOwner(x,1);
   hypre_SeqVectorSetDataOwner(hypre_ParVectorLocalVector(x),1);
   _SetDataAndSize_();
   own_ParVector = 1;
}

HypreParVector::HypreParVector(MPI_Comm comm, HYPRE_Int glob_size,
                               double *_data, HYPRE_Int *col) : Vector()
{
   x = hypre_ParVectorCreate(comm,glob_size,col);
   hypre_ParVectorSetDataOwner(x,1); // owns the seq vector
   hypre_SeqVectorSetDataOwner(hypre_ParVectorLocalVector(x),0);
   hypre_ParVectorSetPartitioningOwner(x,0);
   double tmp = 0.0;
   hypre_VectorData(hypre_ParVectorLocalVector(x)) = &tmp;
   // If hypre_ParVectorLocalVector(x) and &tmp are non-NULL,
   // hypre_ParVectorInitialize(x) does not allocate memory!
   hypre_ParVectorInitialize(x);
   // Set the internal data array to the one passed in
   hypre_VectorData(hypre_ParVectorLocalVector(x)) = _data;
   _SetDataAndSize_();
   own_ParVector = 1;
}

HypreParVector::HypreParVector(const HypreParVector &y) : Vector()
{
   x = hypre_ParVectorCreate(y.x -> comm, y.x -> global_size,
                             y.x -> partitioning);
   hypre_ParVectorInitialize(x);
   hypre_ParVectorSetPartitioningOwner(x,0);
   hypre_ParVectorSetDataOwner(x,1);
   hypre_SeqVectorSetDataOwner(hypre_ParVectorLocalVector(x),1);
   _SetDataAndSize_();
   own_ParVector = 1;
}

HypreParVector::HypreParVector(const HypreParMatrix &A,
                               int transpose) : Vector()
{
   if (!transpose)
   {
      x = hypre_ParVectorInDomainOf(const_cast<HypreParMatrix&>(A));
   }
   else
   {
      x = hypre_ParVectorInRangeOf(const_cast<HypreParMatrix&>(A));
   }
   _SetDataAndSize_();
   own_ParVector = 1;
}

HypreParVector::HypreParVector(HYPRE_ParVector y) : Vector()
{
   x = (hypre_ParVector *) y;
   _SetDataAndSize_();
   own_ParVector = 0;
}

HypreParVector::HypreParVector(ParFiniteElementSpace *pfes)
{
   x = hypre_ParVectorCreate(pfes->GetComm(), pfes->GlobalTrueVSize(),
                             pfes->GetTrueDofOffsets());
   hypre_ParVectorInitialize(x);
   hypre_ParVectorSetPartitioningOwner(x,0);
   // The data will be destroyed by hypre (this is the default)
   hypre_ParVectorSetDataOwner(x,1);
   hypre_SeqVectorSetDataOwner(hypre_ParVectorLocalVector(x),1);
   _SetDataAndSize_();
   own_ParVector = 1;
}
  
void HypreParVector::WrapHypreParVector(hypre_ParVector *y)
{
   x = y;
   _SetDataAndSize_();
   own_ParVector = 0;
}

Vector * HypreParVector::GlobalVector() const
{
   hypre_Vector *hv = hypre_ParVectorToVectorAll(*this);
   Vector *v = new Vector(hv->data, internal::to_int(hv->size));
   v->MakeDataOwner();
   hypre_SeqVectorSetDataOwner(hv,0);
   hypre_SeqVectorDestroy(hv);
   return v;
}

HypreParVector& HypreParVector::operator=(double d)
{
   hypre_ParVectorSetConstantValues(x,d);
   return *this;
}

HypreParVector& HypreParVector::operator=(const HypreParVector &y)
{
#ifdef MFEM_DEBUG
   if (size != y.Size())
   {
      mfem_error("HypreParVector::operator=");
   }
#endif

   for (int i = 0; i < size; i++)
   {
      data[i] = y.data[i];
   }
   return *this;
}

void HypreParVector::SetData(double *_data)
{
   Vector::data = hypre_VectorData(hypre_ParVectorLocalVector(x)) = _data;
}

HYPRE_Int HypreParVector::Randomize(HYPRE_Int seed)
{
   return hypre_ParVectorSetRandomValues(x,seed);
}

void HypreParVector::Print(const char *fname) const
{
   hypre_ParVectorPrint(x,fname);
}

HypreParVector::~HypreParVector()
{
   if (own_ParVector)
   {
      hypre_ParVectorDestroy(x);
   }
}

#ifdef MFEM_USE_SUNDIALS

#ifndef SUNFALSE
#define SUNFALSE FALSE
#endif

void HypreParVector::ToNVector(N_Vector &nv)
{
   MFEM_ASSERT(nv && N_VGetVectorID(nv) == SUNDIALS_NVEC_PARHYP,
               "invalid N_Vector");
   N_VectorContent_ParHyp nv_c = (N_VectorContent_ParHyp)(nv->content);
   MFEM_ASSERT(nv_c->own_parvector == SUNFALSE, "invalid N_Vector");
   nv_c->local_length = x->local_vector->size;
   nv_c->global_length = x->global_size;
   nv_c->comm = x->comm;
   nv_c->x = x;
}

#endif // MFEM_USE_SUNDIALS


double InnerProduct(HypreParVector *x, HypreParVector *y)
{
   return hypre_ParVectorInnerProd(*x, *y);
}

double InnerProduct(HypreParVector &x, HypreParVector &y)
{
   return hypre_ParVectorInnerProd(x, y);
}


double ParNormlp(const Vector &vec, double p, MPI_Comm comm)
{
   double norm = 0.0;
   if (p == 1.0)
   {
      double loc_norm = vec.Norml1();
      MPI_Allreduce(&loc_norm, &norm, 1, MPI_DOUBLE, MPI_SUM, comm);
   }
   if (p == 2.0)
   {
      double loc_norm = vec*vec;
      MPI_Allreduce(&loc_norm, &norm, 1, MPI_DOUBLE, MPI_SUM, comm);
      norm = sqrt(norm);
   }
   if (p < infinity())
   {
      double sum = 0.0;
      for (int i = 0; i < vec.Size(); i++)
      {
         sum += pow(fabs(vec(i)), p);
      }
      MPI_Allreduce(&sum, &norm, 1, MPI_DOUBLE, MPI_SUM, comm);
      norm = pow(norm, 1.0/p);
   }
   else
   {
      double loc_norm = vec.Normlinf();
      MPI_Allreduce(&loc_norm, &norm, 1, MPI_DOUBLE, MPI_MAX, comm);
   }
   return norm;
}


void HypreParMatrix::Init()
{
   A = NULL;
   X = Y = NULL;
   diagOwner = offdOwner = colMapOwner = -1;
   ParCSROwner = 1;
}

HypreParMatrix::HypreParMatrix()
{
   Init();
   height = width = 0;
}

char HypreParMatrix::CopyCSR(SparseMatrix *csr, hypre_CSRMatrix *hypre_csr)
{
   hypre_CSRMatrixData(hypre_csr) = csr->GetData();
#ifndef HYPRE_BIGINT
   hypre_CSRMatrixI(hypre_csr) = csr->GetI();
   hypre_CSRMatrixJ(hypre_csr) = csr->GetJ();
   // Prevent hypre from destroying hypre_csr->{i,j,data}
   return 0;
#else
   hypre_CSRMatrixI(hypre_csr) =
      DuplicateAs<HYPRE_Int>(csr->GetI(), csr->Height()+1);
   hypre_CSRMatrixJ(hypre_csr) =
      DuplicateAs<HYPRE_Int>(csr->GetJ(), csr->NumNonZeroElems());
   // Prevent hypre from destroying hypre_csr->{i,j,data}, own {i,j}
   return 1;
#endif
}

char HypreParMatrix::CopyBoolCSR(Table *bool_csr, hypre_CSRMatrix *hypre_csr)
{
   int nnz = bool_csr->Size_of_connections();
   double *data = new double[nnz];
   for (int i = 0; i < nnz; i++)
   {
      data[i] = 1.0;
   }
   hypre_CSRMatrixData(hypre_csr) = data;
#ifndef HYPRE_BIGINT
   hypre_CSRMatrixI(hypre_csr) = bool_csr->GetI();
   hypre_CSRMatrixJ(hypre_csr) = bool_csr->GetJ();
   // Prevent hypre from destroying hypre_csr->{i,j,data}, own {data}
   return 2;
#else
   hypre_CSRMatrixI(hypre_csr) =
      DuplicateAs<HYPRE_Int>(bool_csr->GetI(), bool_csr->Size()+1);
   hypre_CSRMatrixJ(hypre_csr) =
      DuplicateAs<HYPRE_Int>(bool_csr->GetJ(), nnz);
   // Prevent hypre from destroying hypre_csr->{i,j,data}, own {i,j,data}
   return 3;
#endif
}

void HypreParMatrix::CopyCSR_J(hypre_CSRMatrix *hypre_csr, int *J)
{
   HYPRE_Int nnz = hypre_CSRMatrixNumNonzeros(hypre_csr);
   for (HYPRE_Int j = 0; j < nnz; j++)
   {
      J[j] = int(hypre_CSRMatrixJ(hypre_csr)[j]);
   }
}

// Square block-diagonal constructor (4 arguments, v1)
HypreParMatrix::HypreParMatrix(MPI_Comm comm, HYPRE_Int glob_size,
                               HYPRE_Int *row_starts, SparseMatrix *diag)
   : Operator(diag->Height(), diag->Width())
{
   Init();
   A = hypre_ParCSRMatrixCreate(comm, glob_size, glob_size, row_starts,
                                row_starts, 0, diag->NumNonZeroElems(), 0);
   hypre_ParCSRMatrixSetDataOwner(A,1);
   hypre_ParCSRMatrixSetRowStartsOwner(A,0);
   hypre_ParCSRMatrixSetColStartsOwner(A,0);

   hypre_CSRMatrixSetDataOwner(A->diag,0);
   diagOwner = CopyCSR(diag, A->diag);
   hypre_CSRMatrixSetRownnz(A->diag);

   hypre_CSRMatrixSetDataOwner(A->offd,1);
   hypre_CSRMatrixI(A->offd) = mfem_hypre_CTAlloc(HYPRE_Int, diag->Height()+1);

   /* Don't need to call these, since they allocate memory only
      if it was not already allocated */
   // hypre_CSRMatrixInitialize(A->diag);
   // hypre_ParCSRMatrixInitialize(A);

   hypre_ParCSRMatrixSetNumNonzeros(A);

   /* Make sure that the first entry in each row is the diagonal one. */
   hypre_CSRMatrixReorder(hypre_ParCSRMatrixDiag(A));
#ifdef HYPRE_BIGINT
   CopyCSR_J(A->diag, diag->GetJ());
#endif

   hypre_MatvecCommPkgCreate(A);
}

// Rectangular block-diagonal constructor (6 arguments, v1)
HypreParMatrix::HypreParMatrix(MPI_Comm comm,
                               HYPRE_Int global_num_rows,
                               HYPRE_Int global_num_cols,
                               HYPRE_Int *row_starts, HYPRE_Int *col_starts,
                               SparseMatrix *diag)
   : Operator(diag->Height(), diag->Width())
{
   Init();
   A = hypre_ParCSRMatrixCreate(comm, global_num_rows, global_num_cols,
                                row_starts, col_starts,
                                0, diag->NumNonZeroElems(), 0);
   hypre_ParCSRMatrixSetDataOwner(A,1);
   hypre_ParCSRMatrixSetRowStartsOwner(A,0);
   hypre_ParCSRMatrixSetColStartsOwner(A,0);

   hypre_CSRMatrixSetDataOwner(A->diag,0);
   diagOwner = CopyCSR(diag, A->diag);
   hypre_CSRMatrixSetRownnz(A->diag);

   hypre_CSRMatrixSetDataOwner(A->offd,1);
   hypre_CSRMatrixI(A->offd) = mfem_hypre_CTAlloc(HYPRE_Int, diag->Height()+1);

   hypre_ParCSRMatrixSetNumNonzeros(A);

   /* Make sure that the first entry in each row is the diagonal one. */
   if (row_starts == col_starts)
   {
      hypre_CSRMatrixReorder(hypre_ParCSRMatrixDiag(A));
#ifdef HYPRE_BIGINT
      CopyCSR_J(A->diag, diag->GetJ());
#endif
   }

   hypre_MatvecCommPkgCreate(A);
}

// General rectangular constructor with diagonal and off-diagonal (8 arguments)
HypreParMatrix::HypreParMatrix(MPI_Comm comm,
                               HYPRE_Int global_num_rows,
                               HYPRE_Int global_num_cols,
                               HYPRE_Int *row_starts, HYPRE_Int *col_starts,
                               SparseMatrix *diag, SparseMatrix *offd,
                               HYPRE_Int *cmap)
   : Operator(diag->Height(), diag->Width())
{
   Init();
   A = hypre_ParCSRMatrixCreate(comm, global_num_rows, global_num_cols,
                                row_starts, col_starts,
                                offd->Width(), diag->NumNonZeroElems(),
                                offd->NumNonZeroElems());
   hypre_ParCSRMatrixSetDataOwner(A,1);
   hypre_ParCSRMatrixSetRowStartsOwner(A,0);
   hypre_ParCSRMatrixSetColStartsOwner(A,0);

   hypre_CSRMatrixSetDataOwner(A->diag,0);
   diagOwner = CopyCSR(diag, A->diag);
   hypre_CSRMatrixSetRownnz(A->diag);

   hypre_CSRMatrixSetDataOwner(A->offd,0);
   offdOwner = CopyCSR(offd, A->offd);
   hypre_CSRMatrixSetRownnz(A->offd);

   hypre_ParCSRMatrixColMapOffd(A) = cmap;
   // Prevent hypre from destroying A->col_map_offd
   colMapOwner = 0;

   hypre_ParCSRMatrixSetNumNonzeros(A);

   /* Make sure that the first entry in each row is the diagonal one. */
   if (row_starts == col_starts)
   {
      hypre_CSRMatrixReorder(hypre_ParCSRMatrixDiag(A));
#ifdef HYPRE_BIGINT
      CopyCSR_J(A->diag, diag->GetJ());
#endif
   }

   hypre_MatvecCommPkgCreate(A);
}

// General rectangular constructor with diagonal and off-diagonal (13 arguments)
HypreParMatrix::HypreParMatrix(
   MPI_Comm comm,
   HYPRE_Int global_num_rows, HYPRE_Int global_num_cols,
   HYPRE_Int *row_starts, HYPRE_Int *col_starts,
   HYPRE_Int *diag_i, HYPRE_Int *diag_j, double *diag_data,
   HYPRE_Int *offd_i, HYPRE_Int *offd_j, double *offd_data,
   HYPRE_Int offd_num_cols, HYPRE_Int *offd_col_map)
{
   Init();
   A = hypre_ParCSRMatrixCreate(comm, global_num_rows, global_num_cols,
                                row_starts, col_starts, offd_num_cols, 0, 0);
   hypre_ParCSRMatrixSetDataOwner(A,1);
   hypre_ParCSRMatrixSetRowStartsOwner(A,0);
   hypre_ParCSRMatrixSetColStartsOwner(A,0);

   HYPRE_Int local_num_rows = hypre_CSRMatrixNumRows(A->diag);

   hypre_CSRMatrixSetDataOwner(A->diag,0);
   hypre_CSRMatrixI(A->diag) = diag_i;
   hypre_CSRMatrixJ(A->diag) = diag_j;
   hypre_CSRMatrixData(A->diag) = diag_data;
   hypre_CSRMatrixNumNonzeros(A->diag) = diag_i[local_num_rows];
   hypre_CSRMatrixSetRownnz(A->diag);
   // Prevent hypre from destroying A->diag->{i,j,data}, own A->diag->{i,j,data}
   diagOwner = 3;

   hypre_CSRMatrixSetDataOwner(A->offd,0);
   hypre_CSRMatrixI(A->offd) = offd_i;
   hypre_CSRMatrixJ(A->offd) = offd_j;
   hypre_CSRMatrixData(A->offd) = offd_data;
   hypre_CSRMatrixNumNonzeros(A->offd) = offd_i[local_num_rows];
   hypre_CSRMatrixSetRownnz(A->offd);
   // Prevent hypre from destroying A->offd->{i,j,data}, own A->offd->{i,j,data}
   offdOwner = 3;

   hypre_ParCSRMatrixColMapOffd(A) = offd_col_map;
   // Prevent hypre from destroying A->col_map_offd, own A->col_map_offd
   colMapOwner = 1;

   hypre_ParCSRMatrixSetNumNonzeros(A);

   /* Make sure that the first entry in each row is the diagonal one. */
   if (row_starts == col_starts)
   {
      hypre_CSRMatrixReorder(hypre_ParCSRMatrixDiag(A));
   }

   hypre_MatvecCommPkgCreate(A);

   height = GetNumRows();
   width = GetNumCols();
}

// Constructor from a CSR matrix on rank 0 (4 arguments, v2)
HypreParMatrix::HypreParMatrix(MPI_Comm comm,
                               HYPRE_Int *row_starts, HYPRE_Int *col_starts,
                               SparseMatrix *sm_a)
{
   MFEM_ASSERT(sm_a != NULL, "invalid input");
   MFEM_VERIFY(!HYPRE_AssumedPartitionCheck(),
               "this method can not be used with assumed partition");

   Init();

   hypre_CSRMatrix *csr_a;
   csr_a = hypre_CSRMatrixCreate(sm_a -> Height(), sm_a -> Width(),
                                 sm_a -> NumNonZeroElems());

   hypre_CSRMatrixSetDataOwner(csr_a,0);
   CopyCSR(sm_a, csr_a);
   hypre_CSRMatrixSetRownnz(csr_a);

   A = hypre_CSRMatrixToParCSRMatrix(comm, csr_a, row_starts, col_starts);

#ifdef HYPRE_BIGINT
   delete [] hypre_CSRMatrixI(csr_a);
   delete [] hypre_CSRMatrixJ(csr_a);
#endif
   hypre_CSRMatrixI(csr_a) = NULL;
   hypre_CSRMatrixDestroy(csr_a);

   height = GetNumRows();
   width = GetNumCols();

   /* Make sure that the first entry in each row is the diagonal one. */
   if (row_starts == col_starts)
   {
      hypre_CSRMatrixReorder(hypre_ParCSRMatrixDiag(A));
   }

   hypre_MatvecCommPkgCreate(A);
}

// Boolean, rectangular, block-diagonal constructor (6 arguments, v2)
HypreParMatrix::HypreParMatrix(MPI_Comm comm,
                               HYPRE_Int global_num_rows,
                               HYPRE_Int global_num_cols,
                               HYPRE_Int *row_starts, HYPRE_Int *col_starts,
                               Table *diag)
{
   Init();
   int nnz = diag->Size_of_connections();
   A = hypre_ParCSRMatrixCreate(comm, global_num_rows, global_num_cols,
                                row_starts, col_starts, 0, nnz, 0);
   hypre_ParCSRMatrixSetDataOwner(A,1);
   hypre_ParCSRMatrixSetRowStartsOwner(A,0);
   hypre_ParCSRMatrixSetColStartsOwner(A,0);

   hypre_CSRMatrixSetDataOwner(A->diag,0);
   diagOwner = CopyBoolCSR(diag, A->diag);
   hypre_CSRMatrixSetRownnz(A->diag);

   hypre_CSRMatrixSetDataOwner(A->offd,1);
   hypre_CSRMatrixI(A->offd) = mfem_hypre_CTAlloc(HYPRE_Int, diag->Size()+1);

   hypre_ParCSRMatrixSetNumNonzeros(A);

   /* Make sure that the first entry in each row is the diagonal one. */
   if (row_starts == col_starts)
   {
      hypre_CSRMatrixReorder(hypre_ParCSRMatrixDiag(A));
#ifdef HYPRE_BIGINT
      CopyCSR_J(A->diag, diag->GetJ());
#endif
   }

   hypre_MatvecCommPkgCreate(A);

   height = GetNumRows();
   width = GetNumCols();
}

// Boolean, general rectangular constructor with diagonal and off-diagonal
// (11 arguments)
HypreParMatrix::HypreParMatrix(MPI_Comm comm, int id, int np,
                               HYPRE_Int *row, HYPRE_Int *col,
                               HYPRE_Int *i_diag, HYPRE_Int *j_diag,
                               HYPRE_Int *i_offd, HYPRE_Int *j_offd,
                               HYPRE_Int *cmap, HYPRE_Int cmap_size)
{
   HYPRE_Int diag_nnz, offd_nnz;

   Init();
   if (HYPRE_AssumedPartitionCheck())
   {
      diag_nnz = i_diag[row[1]-row[0]];
      offd_nnz = i_offd[row[1]-row[0]];

      A = hypre_ParCSRMatrixCreate(comm, row[2], col[2], row, col,
                                   cmap_size, diag_nnz, offd_nnz);
   }
   else
   {
      diag_nnz = i_diag[row[id+1]-row[id]];
      offd_nnz = i_offd[row[id+1]-row[id]];

      A = hypre_ParCSRMatrixCreate(comm, row[np], col[np], row, col,
                                   cmap_size, diag_nnz, offd_nnz);
   }

   hypre_ParCSRMatrixSetDataOwner(A,1);
   hypre_ParCSRMatrixSetRowStartsOwner(A,0);
   hypre_ParCSRMatrixSetColStartsOwner(A,0);

   HYPRE_Int i;

   double *a_diag = new double[diag_nnz];
   for (i = 0; i < diag_nnz; i++)
   {
      a_diag[i] = 1.0;
   }

   double *a_offd = new double[offd_nnz];
   for (i = 0; i < offd_nnz; i++)
   {
      a_offd[i] = 1.0;
   }

   hypre_CSRMatrixSetDataOwner(A->diag,0);
   hypre_CSRMatrixI(A->diag)    = i_diag;
   hypre_CSRMatrixJ(A->diag)    = j_diag;
   hypre_CSRMatrixData(A->diag) = a_diag;
   hypre_CSRMatrixSetRownnz(A->diag);
   // Prevent hypre from destroying A->diag->{i,j,data}, own A->diag->{i,j,data}
   diagOwner = 3;

   hypre_CSRMatrixSetDataOwner(A->offd,0);
   hypre_CSRMatrixI(A->offd)    = i_offd;
   hypre_CSRMatrixJ(A->offd)    = j_offd;
   hypre_CSRMatrixData(A->offd) = a_offd;
   hypre_CSRMatrixSetRownnz(A->offd);
   // Prevent hypre from destroying A->offd->{i,j,data}, own A->offd->{i,j,data}
   offdOwner = 3;

   hypre_ParCSRMatrixColMapOffd(A) = cmap;
   // Prevent hypre from destroying A->col_map_offd, own A->col_map_offd
   colMapOwner = 1;

   hypre_ParCSRMatrixSetNumNonzeros(A);

   /* Make sure that the first entry in each row is the diagonal one. */
   if (row == col)
   {
      hypre_CSRMatrixReorder(hypre_ParCSRMatrixDiag(A));
   }

   hypre_MatvecCommPkgCreate(A);

   height = GetNumRows();
   width = GetNumCols();
}

// General rectangular constructor with diagonal and off-diagonal constructed
// from a CSR matrix that contains both diagonal and off-diagonal blocks
// (9 arguments)
HypreParMatrix::HypreParMatrix(MPI_Comm comm, int nrows, HYPRE_Int glob_nrows,
                               HYPRE_Int glob_ncols, int *I, HYPRE_Int *J,
                               double *data, HYPRE_Int *rows, HYPRE_Int *cols)
{
   Init();

   // Determine partitioning size, and my column start and end
   int part_size;
   HYPRE_Int my_col_start, my_col_end; // my range: [my_col_start, my_col_end)
   if (HYPRE_AssumedPartitionCheck())
   {
      part_size = 2;
      my_col_start = cols[0];
      my_col_end = cols[1];
   }
   else
   {
      int myid;
      MPI_Comm_rank(comm, &myid);
      MPI_Comm_size(comm, &part_size);
      part_size++;
      my_col_start = cols[myid];
      my_col_end = cols[myid+1];
   }

   // Copy in the row and column partitionings
   HYPRE_Int *row_starts, *col_starts;
   if (rows == cols)
   {
      row_starts = col_starts = mfem_hypre_TAlloc(HYPRE_Int, part_size);
      for (int i = 0; i < part_size; i++)
      {
         row_starts[i] = rows[i];
      }
   }
   else
   {
      row_starts = mfem_hypre_TAlloc(HYPRE_Int, part_size);
      col_starts = mfem_hypre_TAlloc(HYPRE_Int, part_size);
      for (int i = 0; i < part_size; i++)
      {
         row_starts[i] = rows[i];
         col_starts[i] = cols[i];
      }
   }

   // Create a map for the off-diagonal indices - global to local. Count the
   // number of diagonal and off-diagonal entries.
   HYPRE_Int diag_nnz = 0, offd_nnz = 0, offd_num_cols = 0;
   map<HYPRE_Int, HYPRE_Int> offd_map;
   for (HYPRE_Int j = 0, loc_nnz = I[nrows]; j < loc_nnz; j++)
   {
      HYPRE_Int glob_col = J[j];
      if (my_col_start <= glob_col && glob_col < my_col_end)
      {
         diag_nnz++;
      }
      else
      {
         offd_map.insert(pair<const HYPRE_Int, HYPRE_Int>(glob_col, -1));
         offd_nnz++;
      }
   }
   // count the number of columns in the off-diagonal and set the local indices
   for (map<HYPRE_Int, HYPRE_Int>::iterator it = offd_map.begin();
        it != offd_map.end(); ++it)
   {
      it->second = offd_num_cols++;
   }

   // construct the global ParCSR matrix
   A = hypre_ParCSRMatrixCreate(comm, glob_nrows, glob_ncols,
                                row_starts, col_starts, offd_num_cols,
                                diag_nnz, offd_nnz);
   hypre_ParCSRMatrixInitialize(A);

   HYPRE_Int *diag_i, *diag_j, *offd_i, *offd_j, *offd_col_map;
   double *diag_data, *offd_data;
   diag_i = A->diag->i;
   diag_j = A->diag->j;
   diag_data = A->diag->data;
   offd_i = A->offd->i;
   offd_j = A->offd->j;
   offd_data = A->offd->data;
   offd_col_map = A->col_map_offd;

   diag_nnz = offd_nnz = 0;
   for (HYPRE_Int i = 0, j = 0; i < nrows; i++)
   {
      diag_i[i] = diag_nnz;
      offd_i[i] = offd_nnz;
      for (HYPRE_Int j_end = I[i+1]; j < j_end; j++)
      {
         HYPRE_Int glob_col = J[j];
         if (my_col_start <= glob_col && glob_col < my_col_end)
         {
            diag_j[diag_nnz] = glob_col - my_col_start;
            diag_data[diag_nnz] = data[j];
            diag_nnz++;
         }
         else
         {
            offd_j[offd_nnz] = offd_map[glob_col];
            offd_data[offd_nnz] = data[j];
            offd_nnz++;
         }
      }
   }
   diag_i[nrows] = diag_nnz;
   offd_i[nrows] = offd_nnz;
   for (map<HYPRE_Int, HYPRE_Int>::iterator it = offd_map.begin();
        it != offd_map.end(); ++it)
   {
      offd_col_map[it->second] = it->first;
   }

   hypre_ParCSRMatrixSetNumNonzeros(A);
   /* Make sure that the first entry in each row is the diagonal one. */
   if (row_starts == col_starts)
   {
      hypre_CSRMatrixReorder(hypre_ParCSRMatrixDiag(A));
   }
   hypre_MatvecCommPkgCreate(A);

   height = GetNumRows();
   width = GetNumCols();
}

void HypreParMatrix::MakeRef(const HypreParMatrix &master)
{
   Destroy();
   Init();
   A = master.A;
   ParCSROwner = 0;
   height = master.GetNumRows();
   width = master.GetNumCols();
}

hypre_ParCSRMatrix* HypreParMatrix::StealData()
{
   // Only safe when (diagOwner == -1 && offdOwner == -1 && colMapOwner == -1)
   // Otherwise, there may be memory leaks or hypre may destroy arrays allocated
   // with operator new.
   MFEM_ASSERT(diagOwner == -1 && offdOwner == -1 && colMapOwner == -1, "");
   MFEM_ASSERT(ParCSROwner, "");
   hypre_ParCSRMatrix *R = A;
   A = NULL;
   Destroy();
   Init();
   return R;
}

void HypreParMatrix::CopyRowStarts()
{
   if (!A || hypre_ParCSRMatrixOwnsRowStarts(A) ||
       (hypre_ParCSRMatrixRowStarts(A) == hypre_ParCSRMatrixColStarts(A) &&
        hypre_ParCSRMatrixOwnsColStarts(A)))
   {
      return;
   }

   int row_starts_size;
   if (HYPRE_AssumedPartitionCheck())
   {
      row_starts_size = 2;
   }
   else
   {
      MPI_Comm_size(hypre_ParCSRMatrixComm(A), &row_starts_size);
      row_starts_size++; // num_proc + 1
   }

   HYPRE_Int *old_row_starts = hypre_ParCSRMatrixRowStarts(A);
   HYPRE_Int *new_row_starts = mfem_hypre_CTAlloc(HYPRE_Int, row_starts_size);
   for (int i = 0; i < row_starts_size; i++)
   {
      new_row_starts[i] = old_row_starts[i];
   }

   hypre_ParCSRMatrixRowStarts(A) = new_row_starts;
   hypre_ParCSRMatrixOwnsRowStarts(A) = 1;

   if (hypre_ParCSRMatrixColStarts(A) == old_row_starts)
   {
      hypre_ParCSRMatrixColStarts(A) = new_row_starts;
      hypre_ParCSRMatrixOwnsColStarts(A) = 0;
   }
}

void HypreParMatrix::CopyColStarts()
{
   if (!A || hypre_ParCSRMatrixOwnsColStarts(A) ||
       (hypre_ParCSRMatrixRowStarts(A) == hypre_ParCSRMatrixColStarts(A) &&
        hypre_ParCSRMatrixOwnsRowStarts(A)))
   {
      return;
   }

   int col_starts_size;
   if (HYPRE_AssumedPartitionCheck())
   {
      col_starts_size = 2;
   }
   else
   {
      MPI_Comm_size(hypre_ParCSRMatrixComm(A), &col_starts_size);
      col_starts_size++; // num_proc + 1
   }

   HYPRE_Int *old_col_starts = hypre_ParCSRMatrixColStarts(A);
   HYPRE_Int *new_col_starts = mfem_hypre_CTAlloc(HYPRE_Int, col_starts_size);
   for (int i = 0; i < col_starts_size; i++)
   {
      new_col_starts[i] = old_col_starts[i];
   }

   hypre_ParCSRMatrixColStarts(A) = new_col_starts;

   if (hypre_ParCSRMatrixRowStarts(A) == old_col_starts)
   {
      hypre_ParCSRMatrixRowStarts(A) = new_col_starts;
      hypre_ParCSRMatrixOwnsRowStarts(A) = 1;
      hypre_ParCSRMatrixOwnsColStarts(A) = 0;
   }
   else
   {
      hypre_ParCSRMatrixOwnsColStarts(A) = 1;
   }
}

void HypreParMatrix::GetDiag(Vector &diag) const
{
   int size = Height();
   diag.SetSize(size);
   for (int j = 0; j < size; j++)
   {
      diag(j) = A->diag->data[A->diag->i[j]];
      MFEM_ASSERT(A->diag->j[A->diag->i[j]] == j,
                  "the first entry in each row must be the diagonal one");
   }
}

static void MakeWrapper(const hypre_CSRMatrix *mat, SparseMatrix &wrapper)
{
   HYPRE_Int nr = hypre_CSRMatrixNumRows(mat);
   HYPRE_Int nc = hypre_CSRMatrixNumCols(mat);
#ifndef HYPRE_BIGINT
   SparseMatrix tmp(hypre_CSRMatrixI(mat),
                    hypre_CSRMatrixJ(mat),
                    hypre_CSRMatrixData(mat),
                    nr, nc, false, false, false);
#else
   HYPRE_Int nnz = hypre_CSRMatrixNumNonzeros(mat);
   SparseMatrix tmp(DuplicateAs<int>(hypre_CSRMatrixI(mat), nr+1),
                    DuplicateAs<int>(hypre_CSRMatrixJ(mat), nnz),
                    hypre_CSRMatrixData(mat),
                    nr, nc, true, false, false);
#endif
   wrapper.Swap(tmp);
}


void HypreParMatrix::GetDiag(SparseMatrix &diag) const
{
   MakeWrapper(A->diag, diag);
}


void HypreParMatrix::GetOffd(SparseMatrix &offd, HYPRE_Int* &cmap) const
{
   MakeWrapper(A->offd, offd);
   cmap = A->col_map_offd;
}


void HypreParMatrix::GetProcRows(SparseMatrix &colCSRMat)
{
   MakeWrapper(hypre_MergeDiagAndOffd(A), colCSRMat);
}


void HypreParMatrix::GetBlocks(Array2D<HypreParMatrix*> &blocks,
                               bool interleaved_rows,
                               bool interleaved_cols) const
{
   int nr = blocks.NumRows();
   int nc = blocks.NumCols();

   hypre_ParCSRMatrix **hypre_blocks = new hypre_ParCSRMatrix*[nr * nc];
   internal::hypre_ParCSRMatrixSplit(A, nr, nc, hypre_blocks,
                                     interleaved_rows, interleaved_cols);

   for (int i = 0; i < nr; i++)
   {
      for (int j = 0; j < nc; j++)
      {
         blocks[i][j] = new HypreParMatrix(hypre_blocks[i*nc + j]);
      }
   }

   delete [] hypre_blocks;
}

HypreParMatrix * HypreParMatrix::Transpose() const
{
   hypre_ParCSRMatrix * At;
   hypre_ParCSRMatrixTranspose(A, &At, 1);
   hypre_ParCSRMatrixSetNumNonzeros(At);

   hypre_MatvecCommPkgCreate(At);

   if ( M() == N() )
   {
      /* If the matrix is square, make sure that the first entry in each
         row is the diagonal one. */
      hypre_CSRMatrixReorder(hypre_ParCSRMatrixDiag(At));
   }

   return new HypreParMatrix(At);
}

HYPRE_Int HypreParMatrix::Mult(HypreParVector &x, HypreParVector &y,
                               double a, double b)
{
   return hypre_ParCSRMatrixMatvec(a, A, x, b, y);
}

void HypreParMatrix::Mult(double a, const Vector &x, double b, Vector &y) const
{
   MFEM_ASSERT(x.Size() == Width(), "invalid x.Size() = " << x.Size()
               << ", expected size = " << Width());
   MFEM_ASSERT(y.Size() == Height(), "invalid y.Size() = " << y.Size()
               << ", expected size = " << Height());

   if (X == NULL)
   {
      X = new HypreParVector(A->comm,
                             GetGlobalNumCols(),
                             x.GetData(),
                             GetColStarts());
      Y = new HypreParVector(A->comm,
                             GetGlobalNumRows(),
                             y.GetData(),
                             GetRowStarts());
   }
   else
   {
      X->SetData(x.GetData());
      Y->SetData(y.GetData());
   }

   hypre_ParCSRMatrixMatvec(a, A, *X, b, *Y);
}

void HypreParMatrix::MultTranspose(double a, const Vector &x,
                                   double b, Vector &y) const
{
   MFEM_ASSERT(x.Size() == Height(), "invalid x.Size() = " << x.Size()
               << ", expected size = " << Height());
   MFEM_ASSERT(y.Size() == Width(), "invalid y.Size() = " << y.Size()
               << ", expected size = " << Width());

   // Note: x has the dimensions of Y (height), and
   //       y has the dimensions of X (width)
   if (X == NULL)
   {
      X = new HypreParVector(A->comm,
                             GetGlobalNumCols(),
                             y.GetData(),
                             GetColStarts());
      Y = new HypreParVector(A->comm,
                             GetGlobalNumRows(),
                             x.GetData(),
                             GetRowStarts());
   }
   else
   {
      X->SetData(y.GetData());
      Y->SetData(x.GetData());
   }

   hypre_ParCSRMatrixMatvecT(a, A, *Y, b, *X);
}

HYPRE_Int HypreParMatrix::Mult(HYPRE_ParVector x, HYPRE_ParVector y,
                               double a, double b)
{
   return hypre_ParCSRMatrixMatvec(a, A, (hypre_ParVector *) x, b,
                                   (hypre_ParVector *) y);
}

HYPRE_Int HypreParMatrix::MultTranspose(HypreParVector & x, HypreParVector & y,
                                        double a, double b)
{
   return hypre_ParCSRMatrixMatvecT(a, A, x, b, y);
}

HypreParMatrix* HypreParMatrix::LeftDiagMult(const SparseMatrix &D,
                                             HYPRE_Int* row_starts) const
{
   const bool assumed_partition = HYPRE_AssumedPartitionCheck();
   const bool row_starts_given = (row_starts != NULL);
   if (!row_starts_given)
   {
      row_starts = hypre_ParCSRMatrixRowStarts(A);
      MFEM_VERIFY(D.Height() == hypre_CSRMatrixNumRows(A->diag),
                  "the matrix D is NOT compatible with the row starts of"
                  " this HypreParMatrix, row_starts must be given.");
   }
   else
   {
      int offset;
      if (assumed_partition)
      {
         offset = 0;
      }
      else
      {
         MPI_Comm_rank(GetComm(), &offset);
      }
      int local_num_rows = row_starts[offset+1]-row_starts[offset];
      MFEM_VERIFY(local_num_rows == D.Height(), "the number of rows in D is "
                  " not compatible with the given row_starts");
   }
   // D.Width() will be checked for compatibility by the SparseMatrix
   // multiplication function, mfem::Mult(), called below.

   int part_size;
   HYPRE_Int global_num_rows;
   if (assumed_partition)
   {
      part_size = 2;
      if (row_starts_given)
      {
         global_num_rows = row_starts[2];
         // Here, we use row_starts[2], so row_starts must come from the
         // methods GetDofOffsets/GetTrueDofOffsets of ParFiniteElementSpace
         // (HYPRE's partitions have only 2 entries).
      }
      else
      {
         global_num_rows = hypre_ParCSRMatrixGlobalNumRows(A);
      }
   }
   else
   {
      MPI_Comm_size(GetComm(), &part_size);
      global_num_rows = row_starts[part_size];
      part_size++;
   }

   HYPRE_Int *col_starts = hypre_ParCSRMatrixColStarts(A);
   HYPRE_Int *col_map_offd;

   // get the diag and offd blocks as SparseMatrix wrappers
   SparseMatrix A_diag, A_offd;
   GetDiag(A_diag);
   GetOffd(A_offd, col_map_offd);

   // multiply the blocks with D and create a new HypreParMatrix
   SparseMatrix* DA_diag = mfem::Mult(D, A_diag);
   SparseMatrix* DA_offd = mfem::Mult(D, A_offd);

   HypreParMatrix* DA =
      new HypreParMatrix(GetComm(),
                         global_num_rows, hypre_ParCSRMatrixGlobalNumCols(A),
                         DuplicateAs<HYPRE_Int>(row_starts, part_size, false),
                         DuplicateAs<HYPRE_Int>(col_starts, part_size, false),
                         DA_diag, DA_offd,
                         DuplicateAs<HYPRE_Int>(col_map_offd, A_offd.Width()));

   // When HYPRE_BIGINT is defined, we want DA_{diag,offd} to delete their I and
   // J arrays but not their data arrays; when HYPRE_BIGINT is not defined, we
   // don't want DA_{diag,offd} to delete anything.
#ifndef HYPRE_BIGINT
   DA_diag->LoseData();
   DA_offd->LoseData();
#else
   DA_diag->SetDataOwner(false);
   DA_offd->SetDataOwner(false);
#endif

   delete DA_diag;
   delete DA_offd;

   hypre_ParCSRMatrixSetRowStartsOwner(DA->A, 1);
   hypre_ParCSRMatrixSetColStartsOwner(DA->A, 1);

   DA->diagOwner = DA->offdOwner = 3;
   DA->colMapOwner = 1;

   return DA;
}

void HypreParMatrix::ScaleRows(const Vector &diag)
{
   if (hypre_CSRMatrixNumRows(A->diag) != hypre_CSRMatrixNumRows(A->offd))
   {
      mfem_error("Row does not match");
   }

   if (hypre_CSRMatrixNumRows(A->diag) != diag.Size())
   {
      mfem_error("Note the Vector diag is not of compatible dimensions with A\n");
   }

   int size = Height();
   double     *Adiag_data   = hypre_CSRMatrixData(A->diag);
   HYPRE_Int  *Adiag_i      = hypre_CSRMatrixI(A->diag);


   double     *Aoffd_data   = hypre_CSRMatrixData(A->offd);
   HYPRE_Int  *Aoffd_i      = hypre_CSRMatrixI(A->offd);
   double val;
   HYPRE_Int jj;
   for (int i(0); i < size; ++i)
   {
      val = diag[i];
      for (jj = Adiag_i[i]; jj < Adiag_i[i+1]; ++jj)
      {
         Adiag_data[jj] *= val;
      }
      for (jj = Aoffd_i[i]; jj < Aoffd_i[i+1]; ++jj)
      {
         Aoffd_data[jj] *= val;
      }
   }
}

void HypreParMatrix::InvScaleRows(const Vector &diag)
{
   if (hypre_CSRMatrixNumRows(A->diag) != hypre_CSRMatrixNumRows(A->offd))
   {
      mfem_error("Row does not match");
   }

   if (hypre_CSRMatrixNumRows(A->diag) != diag.Size())
   {
      mfem_error("Note the Vector diag is not of compatible dimensions with A\n");
   }

   int size = Height();
   double     *Adiag_data   = hypre_CSRMatrixData(A->diag);
   HYPRE_Int  *Adiag_i      = hypre_CSRMatrixI(A->diag);


   double     *Aoffd_data   = hypre_CSRMatrixData(A->offd);
   HYPRE_Int  *Aoffd_i      = hypre_CSRMatrixI(A->offd);
   double val;
   HYPRE_Int jj;
   for (int i(0); i < size; ++i)
   {
#ifdef MFEM_DEBUG
      if (0.0 == diag(i))
      {
         mfem_error("HypreParMatrix::InvDiagScale : Division by 0");
      }
#endif
      val = 1./diag(i);
      for (jj = Adiag_i[i]; jj < Adiag_i[i+1]; ++jj)
      {
         Adiag_data[jj] *= val;
      }
      for (jj = Aoffd_i[i]; jj < Aoffd_i[i+1]; ++jj)
      {
         Aoffd_data[jj] *= val;
      }
   }
}

void HypreParMatrix::operator*=(double s)
{
   if (hypre_CSRMatrixNumRows(A->diag) != hypre_CSRMatrixNumRows(A->offd))
   {
      mfem_error("Row does not match");
   }

   HYPRE_Int size=hypre_CSRMatrixNumRows(A->diag);
   HYPRE_Int jj;

   double     *Adiag_data   = hypre_CSRMatrixData(A->diag);
   HYPRE_Int  *Adiag_i      = hypre_CSRMatrixI(A->diag);
   for (jj = 0; jj < Adiag_i[size]; ++jj)
   {
      Adiag_data[jj] *= s;
   }

   double     *Aoffd_data   = hypre_CSRMatrixData(A->offd);
   HYPRE_Int  *Aoffd_i      = hypre_CSRMatrixI(A->offd);
   for (jj = 0; jj < Aoffd_i[size]; ++jj)
   {
      Aoffd_data[jj] *= s;
   }
}

static void get_sorted_rows_cols(const Array<int> &rows_cols,
                                 Array<HYPRE_Int> &hypre_sorted)
{
   hypre_sorted.SetSize(rows_cols.Size());
   bool sorted = true;
   for (int i = 0; i < rows_cols.Size(); i++)
   {
      hypre_sorted[i] = rows_cols[i];
      if (i && rows_cols[i-1] > rows_cols[i]) { sorted = false; }
   }
   if (!sorted) { hypre_sorted.Sort(); }
}

void HypreParMatrix::Threshold(double threshold)
{
   int  ierr = 0;

   MPI_Comm comm;
   hypre_CSRMatrix * csr_A;
   hypre_CSRMatrix * csr_A_wo_z;
   hypre_ParCSRMatrix * parcsr_A_ptr;
   HYPRE_Int * row_starts = NULL; HYPRE_Int * col_starts = NULL;
   HYPRE_Int row_start = -1;   HYPRE_Int row_end = -1;
   HYPRE_Int col_start = -1;   HYPRE_Int col_end = -1;

   comm = hypre_ParCSRMatrixComm(A);

   ierr += hypre_ParCSRMatrixGetLocalRange(A,
                                           &row_start,&row_end,
                                           &col_start,&col_end );

   row_starts = hypre_ParCSRMatrixRowStarts(A);
   col_starts = hypre_ParCSRMatrixColStarts(A);

   bool old_owns_row = hypre_ParCSRMatrixOwnsRowStarts(A);
   bool old_owns_col = hypre_ParCSRMatrixOwnsColStarts(A);
   HYPRE_Int global_num_rows = hypre_ParCSRMatrixGlobalNumRows(A);
   HYPRE_Int global_num_cols = hypre_ParCSRMatrixGlobalNumCols(A);
   parcsr_A_ptr = hypre_ParCSRMatrixCreate(comm, global_num_rows,
                                           global_num_cols,
                                           row_starts, col_starts,
                                           0, 0, 0);
   hypre_ParCSRMatrixOwnsRowStarts(parcsr_A_ptr) = old_owns_row;
   hypre_ParCSRMatrixOwnsColStarts(parcsr_A_ptr) = old_owns_col;
   hypre_ParCSRMatrixOwnsRowStarts(A) = 0;
   hypre_ParCSRMatrixOwnsColStarts(A) = 0;

   csr_A = hypre_MergeDiagAndOffd(A);

   // Free A, if owned
   Destroy();
   Init();

   csr_A_wo_z = hypre_CSRMatrixDeleteZeros(csr_A,threshold);

   /* hypre_CSRMatrixDeleteZeros will return a NULL pointer rather than a usable
      CSR matrix if it finds no non-zeros */
   if (csr_A_wo_z == NULL)
   {
      csr_A_wo_z = csr_A;
   }
   else
   {
      ierr += hypre_CSRMatrixDestroy(csr_A);
   }

   /* FIXME: GenerateDiagAndOffd() uses an int array of size equal to the number
      of columns in csr_A_wo_z which is the global number of columns in A. This
      does not scale well. */
   ierr += GenerateDiagAndOffd(csr_A_wo_z,parcsr_A_ptr,
                               col_start,col_end);

   ierr += hypre_CSRMatrixDestroy(csr_A_wo_z);

   MFEM_VERIFY(ierr == 0, "");

   A = parcsr_A_ptr;

   hypre_ParCSRMatrixSetNumNonzeros(A);
   /* Make sure that the first entry in each row is the diagonal one. */
   if (row_starts == col_starts)
   {
      hypre_CSRMatrixReorder(hypre_ParCSRMatrixDiag(A));
   }
   hypre_MatvecCommPkgCreate(A);
   height = GetNumRows();
   width = GetNumCols();
}

void HypreParMatrix::EliminateRowsCols(const Array<int> &rows_cols,
                                       const HypreParVector &X,
                                       HypreParVector &B)
{
   Array<HYPRE_Int> rc_sorted;
   get_sorted_rows_cols(rows_cols, rc_sorted);

   internal::hypre_ParCSRMatrixEliminateAXB(
      A, rc_sorted.Size(), rc_sorted.GetData(), X, B);
}

HypreParMatrix* HypreParMatrix::EliminateRowsCols(const Array<int> &rows_cols)
{
   Array<HYPRE_Int> rc_sorted;
   get_sorted_rows_cols(rows_cols, rc_sorted);

   hypre_ParCSRMatrix* Ae;
   internal::hypre_ParCSRMatrixEliminateAAe(
      A, &Ae, rc_sorted.Size(), rc_sorted.GetData());

   return new HypreParMatrix(Ae);
}

void HypreParMatrix::Print(const char *fname, HYPRE_Int offi, HYPRE_Int offj)
{
   hypre_ParCSRMatrixPrintIJ(A,offi,offj,fname);
}

void HypreParMatrix::Read(MPI_Comm comm, const char *fname)
{
   Destroy();
   Init();

   HYPRE_Int base_i, base_j;
   hypre_ParCSRMatrixReadIJ(comm, fname, &base_i, &base_j, &A);
   hypre_ParCSRMatrixSetNumNonzeros(A);

   hypre_MatvecCommPkgCreate(A);

   height = GetNumRows();
   width = GetNumCols();
}

void HypreParMatrix::Read_IJMatrix(MPI_Comm comm, const char *fname)
{
   Destroy();
   Init();

   HYPRE_IJMatrix A_ij;
   HYPRE_IJMatrixRead(fname, comm, 5555, &A_ij); // HYPRE_PARCSR = 5555

   HYPRE_ParCSRMatrix A_parcsr;
   HYPRE_IJMatrixGetObject(A_ij, (void**) &A_parcsr);

   A = (hypre_ParCSRMatrix*)A_parcsr;

   hypre_ParCSRMatrixSetNumNonzeros(A);

   hypre_MatvecCommPkgCreate(A);

   height = GetNumRows();
   width = GetNumCols();
}

void HypreParMatrix::PrintCommPkg(std::ostream &out) const
{
   hypre_ParCSRCommPkg *comm_pkg = A->comm_pkg;
   MPI_Comm comm = A->comm;
   char c = '\0';
   const int tag = 46801;
   int myid, nproc;
   MPI_Comm_rank(comm, &myid);
   MPI_Comm_size(comm, &nproc);

   if (myid != 0)
   {
      MPI_Recv(&c, 1, MPI_CHAR, myid-1, tag, comm, MPI_STATUS_IGNORE);
   }
   else
   {
      out << "\nHypreParMatrix: hypre_ParCSRCommPkg:\n";
   }
   out << "Rank " << myid << ":\n"
       "   number of sends  = " << comm_pkg->num_sends <<
       " (" << sizeof(double)*comm_pkg->send_map_starts[comm_pkg->num_sends] <<
       " bytes)\n"
       "   number of recvs  = " << comm_pkg->num_recvs <<
       " (" << sizeof(double)*comm_pkg->recv_vec_starts[comm_pkg->num_recvs] <<
       " bytes)\n";
   if (myid != nproc-1)
   {
      out << std::flush;
      MPI_Send(&c, 1, MPI_CHAR, myid+1, tag, comm);
   }
   else
   {
      out << std::endl;
   }
   MPI_Barrier(comm);
}

void HypreParMatrix::Destroy()
{
   if ( X != NULL ) { delete X; }
   if ( Y != NULL ) { delete Y; }

   if (A == NULL) { return; }

   if (diagOwner >= 0)
   {
      if (diagOwner & 1)
      {
         delete [] hypre_CSRMatrixI(A->diag);
         delete [] hypre_CSRMatrixJ(A->diag);
      }
      hypre_CSRMatrixI(A->diag) = NULL;
      hypre_CSRMatrixJ(A->diag) = NULL;
      if (diagOwner & 2)
      {
         delete [] hypre_CSRMatrixData(A->diag);
      }
      hypre_CSRMatrixData(A->diag) = NULL;
   }
   if (offdOwner >= 0)
   {
      if (offdOwner & 1)
      {
         delete [] hypre_CSRMatrixI(A->offd);
         delete [] hypre_CSRMatrixJ(A->offd);
      }
      hypre_CSRMatrixI(A->offd) = NULL;
      hypre_CSRMatrixJ(A->offd) = NULL;
      if (offdOwner & 2)
      {
         delete [] hypre_CSRMatrixData(A->offd);
      }
      hypre_CSRMatrixData(A->offd) = NULL;
   }
   if (colMapOwner >= 0)
   {
      if (colMapOwner & 1)
      {
         delete [] hypre_ParCSRMatrixColMapOffd(A);
      }
      hypre_ParCSRMatrixColMapOffd(A) = NULL;
   }

   if (ParCSROwner)
   {
      hypre_ParCSRMatrixDestroy(A);
   }
}

/* job =  0, extract block diagonal of A and scale A into C
 * job =  1, job 0 + scale b into d
 * job =  2, use A to scale b only
 */
int BlockInvScal(const HypreParMatrix *A, HypreParMatrix *C,
                 const Vector *b, HypreParVector *d, int block, int job)
{
   if (0 == job || 1 == job)
   {
      hypre_ParCSRMatrix *C_hypre;
      hypre_ParcsrBdiagInvScal(*A, block, &C_hypre);
      /* XXX: FIXME drop in BdiagInvScal */
      hypre_ParCSRMatrixDropSmallEntries(C_hypre, 1e-15, 1);
      (*C).WrapHypreParCSRMatrix(C_hypre);
   }

   if (1 == job || 2 == job)
   {
      HypreParVector *b_Hypre = new HypreParVector(A->GetComm(), A->GetGlobalNumRows(), 
                                                   b->GetData(), A->GetRowStarts());
      hypre_ParVector *d_hypre;
      hypre_ParvecBdiagInvScal(*b_Hypre, block, &d_hypre, *A);
      
      delete b_Hypre;

      d->WrapHypreParVector(d_hypre);
      d->SetOwnership(true);

      return 0;
   }

   return -1;
}

HypreParMatrix *Add(double alpha, const HypreParMatrix &A,
                    double beta,  const HypreParMatrix &B)
{
   hypre_ParCSRMatrix *C_hypre =
      internal::hypre_ParCSRMatrixAdd(const_cast<HypreParMatrix &>(A),
                                      const_cast<HypreParMatrix &>(B));
   MFEM_VERIFY(C_hypre, "error in hypre_ParCSRMatrixAdd");

   hypre_MatvecCommPkgCreate(C_hypre);
   HypreParMatrix *C = new HypreParMatrix(C_hypre);
   *C = 0.0;
   C->Add(alpha, A);
   C->Add(beta, B);

   return C;
}

HypreParMatrix *HypreParMatrixAdd(double alpha, const HypreParMatrix &A,
                                  double beta,  const HypreParMatrix &B)
{
   hypre_ParCSRMatrix *C_hypre;

   hypre_ParcsrAdd(alpha, A, beta, B, &C_hypre);

   HypreParMatrix *C = new HypreParMatrix(C_hypre);

   return C;
}

HypreParMatrix * ParMult(const HypreParMatrix *A, const HypreParMatrix *B)
{
   hypre_ParCSRMatrix * ab;
   ab = hypre_ParMatmul(*A,*B);
   hypre_ParCSRMatrixSetNumNonzeros(ab);

   hypre_MatvecCommPkgCreate(ab);

   return new HypreParMatrix(ab);
}

HypreParMatrix * ParAdd(const HypreParMatrix *A, const HypreParMatrix *B)
{
   hypre_ParCSRMatrix * C = internal::hypre_ParCSRMatrixAdd(*A,*B);

   hypre_MatvecCommPkgCreate(C);

   return new HypreParMatrix(C);
}

HypreParMatrix * RAP(const HypreParMatrix *A, const HypreParMatrix *P)
{
   HYPRE_Int P_owns_its_col_starts =
      hypre_ParCSRMatrixOwnsColStarts((hypre_ParCSRMatrix*)(*P));

   hypre_ParCSRMatrix * rap;
   hypre_BoomerAMGBuildCoarseOperator(*P,*A,*P,&rap);
   hypre_ParCSRMatrixSetNumNonzeros(rap);
   // hypre_MatvecCommPkgCreate(rap);

   /* Warning: hypre_BoomerAMGBuildCoarseOperator steals the col_starts
      from P (even if it does not own them)! */
   hypre_ParCSRMatrixSetRowStartsOwner(rap,0);
   hypre_ParCSRMatrixSetColStartsOwner(rap,0);

   if (P_owns_its_col_starts)
   {
      hypre_ParCSRMatrixSetColStartsOwner(*P, 1);
   }

   return new HypreParMatrix(rap);
}

HypreParMatrix * RAP(const HypreParMatrix * Rt, const HypreParMatrix *A,
                     const HypreParMatrix *P)
{
   HYPRE_Int P_owns_its_col_starts =
      hypre_ParCSRMatrixOwnsColStarts((hypre_ParCSRMatrix*)(*P));
   HYPRE_Int Rt_owns_its_col_starts =
      hypre_ParCSRMatrixOwnsColStarts((hypre_ParCSRMatrix*)(*Rt));

   hypre_ParCSRMatrix * rap;
   hypre_BoomerAMGBuildCoarseOperator(*Rt,*A,*P,&rap);

   hypre_ParCSRMatrixSetNumNonzeros(rap);
   // hypre_MatvecCommPkgCreate(rap);

   /* Warning: hypre_BoomerAMGBuildCoarseOperator steals the col_starts
      from Rt and P (even if they do not own them)! */
   hypre_ParCSRMatrixSetRowStartsOwner(rap,0);
   hypre_ParCSRMatrixSetColStartsOwner(rap,0);

   if (P_owns_its_col_starts)
   {
      hypre_ParCSRMatrixSetColStartsOwner(*P, 1);
   }
   if (Rt_owns_its_col_starts)
   {
      hypre_ParCSRMatrixSetColStartsOwner(*Rt, 1);
   }

   return new HypreParMatrix(rap);
}

void EliminateBC(HypreParMatrix &A, HypreParMatrix &Ae,
                 const Array<int> &ess_dof_list,
                 const Vector &X, Vector &B)
{
   // B -= Ae*X
   Ae.Mult(-1.0, X, 1.0, B);

   hypre_CSRMatrix *A_diag = hypre_ParCSRMatrixDiag((hypre_ParCSRMatrix *)A);
   double *data = hypre_CSRMatrixData(A_diag);
   HYPRE_Int *I = hypre_CSRMatrixI(A_diag);
#ifdef MFEM_DEBUG
   HYPRE_Int    *J   = hypre_CSRMatrixJ(A_diag);
   hypre_CSRMatrix *A_offd = hypre_ParCSRMatrixOffd((hypre_ParCSRMatrix *)A);
   HYPRE_Int *I_offd = hypre_CSRMatrixI(A_offd);
   double *data_offd = hypre_CSRMatrixData(A_offd);
#endif

   for (int i = 0; i < ess_dof_list.Size(); i++)
   {
      int r = ess_dof_list[i];
      B(r) = data[I[r]] * X(r);
#ifdef MFEM_DEBUG
      // Check that in the rows specified by the ess_dof_list, the matrix A has
      // only one entry -- the diagonal.
      // if (I[r+1] != I[r]+1 || J[I[r]] != r || I_offd[r] != I_offd[r+1])
      if (J[I[r]] != r)
      {
         MFEM_ABORT("the diagonal entry must be the first entry in the row!");
      }
      for (int j = I[r]+1; j < I[r+1]; j++)
      {
         if (data[j] != 0.0)
         {
            MFEM_ABORT("all off-diagonal entries must be zero!");
         }
      }
      for (int j = I_offd[r]; j < I_offd[r+1]; j++)
      {
         if (data_offd[j] != 0.0)
         {
            MFEM_ABORT("all off-diagonal entries must be zero!");
         }
      }
#endif
   }
}

// Taubin or "lambda-mu" scheme, which alternates between positive and
// negative step sizes to approximate low-pass filter effect.

int ParCSRRelax_Taubin(hypre_ParCSRMatrix *A, // matrix to relax with
                       hypre_ParVector *f,    // right-hand side
                       double lambda,
                       double mu,
                       int N,
                       double max_eig,
                       hypre_ParVector *u,    // initial/updated approximation
                       hypre_ParVector *r     // another temp vector
                      )
{
   hypre_CSRMatrix *A_diag = hypre_ParCSRMatrixDiag(A);
   HYPRE_Int num_rows = hypre_CSRMatrixNumRows(A_diag);

   double *u_data = hypre_VectorData(hypre_ParVectorLocalVector(u));
   double *r_data = hypre_VectorData(hypre_ParVectorLocalVector(r));

   for (int i = 0; i < N; i++)
   {
      // get residual: r = f - A*u
      hypre_ParVectorCopy(f, r);
      hypre_ParCSRMatrixMatvec(-1.0, A, u, 1.0, r);

      double coef;
      (0 == (i % 2)) ? coef = lambda : coef = mu;

      for (HYPRE_Int j = 0; j < num_rows; j++)
      {
         u_data[j] += coef*r_data[j] / max_eig;
      }
   }

   return 0;
}

// FIR scheme, which uses Chebyshev polynomials and a window function
// to approximate a low-pass step filter.

int ParCSRRelax_FIR(hypre_ParCSRMatrix *A, // matrix to relax with
                    hypre_ParVector *f,    // right-hand side
                    double max_eig,
                    int poly_order,
                    double* fir_coeffs,
                    hypre_ParVector *u,    // initial/updated approximation
                    hypre_ParVector *x0,   // temporaries
                    hypre_ParVector *x1,
                    hypre_ParVector *x2,
                    hypre_ParVector *x3)

{
   hypre_CSRMatrix *A_diag = hypre_ParCSRMatrixDiag(A);
   HYPRE_Int num_rows = hypre_CSRMatrixNumRows(A_diag);

   double *u_data = hypre_VectorData(hypre_ParVectorLocalVector(u));

   double *x0_data = hypre_VectorData(hypre_ParVectorLocalVector(x0));
   double *x1_data = hypre_VectorData(hypre_ParVectorLocalVector(x1));
   double *x2_data = hypre_VectorData(hypre_ParVectorLocalVector(x2));
   double *x3_data = hypre_VectorData(hypre_ParVectorLocalVector(x3));

   hypre_ParVectorCopy(u, x0);

   // x1 = f -A*x0/max_eig
   hypre_ParVectorCopy(f, x1);
   hypre_ParCSRMatrixMatvec(-1.0, A, x0, 1.0, x1);

   for (HYPRE_Int i = 0; i < num_rows; i++)
   {
      x1_data[i] /= -max_eig;
   }

   // x1 = x0 -x1
   for (HYPRE_Int i = 0; i < num_rows; i++)
   {
      x1_data[i] = x0_data[i] -x1_data[i];
   }

   // x3 = f0*x0 +f1*x1
   for (HYPRE_Int i = 0; i < num_rows; i++)
   {
      x3_data[i] = fir_coeffs[0]*x0_data[i] +fir_coeffs[1]*x1_data[i];
   }

   for (int n = 2; n <= poly_order; n++)
   {
      // x2 = f - A*x1/max_eig
      hypre_ParVectorCopy(f, x2);
      hypre_ParCSRMatrixMatvec(-1.0, A, x1, 1.0, x2);

      for (HYPRE_Int i = 0; i < num_rows; i++)
      {
         x2_data[i] /= -max_eig;
      }

      // x2 = (x1-x0) +(x1-2*x2)
      // x3 = x3 +f[n]*x2
      // x0 = x1
      // x1 = x2

      for (HYPRE_Int i = 0; i < num_rows; i++)
      {
         x2_data[i] = (x1_data[i]-x0_data[i]) +(x1_data[i]-2*x2_data[i]);
         x3_data[i] += fir_coeffs[n]*x2_data[i];
         x0_data[i] = x1_data[i];
         x1_data[i] = x2_data[i];
      }
   }

   for (HYPRE_Int i = 0; i < num_rows; i++)
   {
      u_data[i] = x3_data[i];
   }

   return 0;
}

HypreSmoother::HypreSmoother() : Solver()
{
   type = 2;
   relax_times = 1;
   relax_weight = 1.0;
   omega = 1.0;
   poly_order = 2;
   poly_fraction = .3;
   lambda = 0.5;
   mu = -0.5;
   taubin_iter = 40;

   l1_norms = NULL;
   pos_l1_norms = false;
   B = X = V = Z = NULL;
   X0 = X1 = NULL;
   fir_coeffs = NULL;
}

HypreSmoother::HypreSmoother(HypreParMatrix &_A, int _type,
                             int _relax_times, double _relax_weight, double _omega,
                             int _poly_order, double _poly_fraction)
{
   type = _type;
   relax_times = _relax_times;
   relax_weight = _relax_weight;
   omega = _omega;
   poly_order = _poly_order;
   poly_fraction = _poly_fraction;

   l1_norms = NULL;
   pos_l1_norms = false;
   B = X = V = Z = NULL;
   X0 = X1 = NULL;
   fir_coeffs = NULL;

   SetOperator(_A);
}

void HypreSmoother::SetType(HypreSmoother::Type _type, int _relax_times)
{
   type = static_cast<int>(_type);
   relax_times = _relax_times;
}

void HypreSmoother::SetSOROptions(double _relax_weight, double _omega)
{
   relax_weight = _relax_weight;
   omega = _omega;
}

void HypreSmoother::SetPolyOptions(int _poly_order, double _poly_fraction)
{
   poly_order = _poly_order;
   poly_fraction = _poly_fraction;
}

void HypreSmoother::SetTaubinOptions(double _lambda, double _mu,
                                     int _taubin_iter)
{
   lambda = _lambda;
   mu = _mu;
   taubin_iter = _taubin_iter;
}

void HypreSmoother::SetWindowByName(const char* name)
{
   double a = -1, b, c;
   if (!strcmp(name,"Rectangular")) { a = 1.0,  b = 0.0,  c = 0.0; }
   if (!strcmp(name,"Hanning")) { a = 0.5,  b = 0.5,  c = 0.0; }
   if (!strcmp(name,"Hamming")) { a = 0.54, b = 0.46, c = 0.0; }
   if (!strcmp(name,"Blackman")) { a = 0.42, b = 0.50, c = 0.08; }
   if (a < 0)
   {
      mfem_error("HypreSmoother::SetWindowByName : name not recognized!");
   }

   SetWindowParameters(a, b, c);
}

void HypreSmoother::SetWindowParameters(double a, double b, double c)
{
   window_params[0] = a;
   window_params[1] = b;
   window_params[2] = c;
}

void HypreSmoother::SetOperator(const Operator &op)
{
   A = const_cast<HypreParMatrix *>(dynamic_cast<const HypreParMatrix *>(&op));
   if (A == NULL)
   {
      mfem_error("HypreSmoother::SetOperator : not HypreParMatrix!");
   }

   height = A->Height();
   width = A->Width();

   if (B) { delete B; }
   if (X) { delete X; }
   if (V) { delete V; }
   if (Z) { delete Z; }
   if (l1_norms)
   {
      mfem_hypre_TFree(l1_norms);
   }
   delete X0;
   delete X1;

   X1 = X0 = Z = V = B = X = NULL;

   if (type >= 1 && type <= 4)
   {
      hypre_ParCSRComputeL1Norms(*A, type, NULL, &l1_norms);
   }
   else if (type == 5)
   {
      l1_norms = mfem_hypre_CTAlloc(double, height);
      Vector ones(height), diag(l1_norms, height);
      ones = 1.0;
      A->Mult(ones, diag);
      type = 1;
   }
   else
   {
      l1_norms = NULL;
   }
   if (l1_norms && pos_l1_norms)
   {
      for (int i = 0; i < height; i++)
      {
         l1_norms[i] = std::abs(l1_norms[i]);
      }
   }

   if (type == 16)
   {
      poly_scale = 1;
      hypre_ParCSRMaxEigEstimateCG(*A, poly_scale, 10,
                                   &max_eig_est, &min_eig_est);
      Z = new HypreParVector(*A);
   }
   else if (type == 1001 || type == 1002)
   {
      poly_scale = 0;
      hypre_ParCSRMaxEigEstimateCG(*A, poly_scale, 10,
                                   &max_eig_est, &min_eig_est);

      // The Taubin and FIR polynomials are defined on [0, 2]
      max_eig_est /= 2;

      // Compute window function, Chebyshev coefficients, and allocate temps.
      if (type == 1002)
      {
         // Temporaries for Chebyshev recursive evaluation
         Z = new HypreParVector(*A);
         X0 = new HypreParVector(*A);
         X1 = new HypreParVector(*A);

         SetFIRCoefficients(max_eig_est);
      }
   }
}

void HypreSmoother::SetFIRCoefficients(double max_eig)
{
   if (fir_coeffs)
   {
      delete [] fir_coeffs;
   }

   fir_coeffs = new double[poly_order+1];

   double* window_coeffs = new double[poly_order+1];
   double* cheby_coeffs = new double[poly_order+1];

   double a = window_params[0];
   double b = window_params[1];
   double c = window_params[2];
   for (int i = 0; i <= poly_order; i++)
   {
      double t = (i*M_PI)/(poly_order+1);
      window_coeffs[i] = a + b*cos(t) +c*cos(2*t);
   }

   double k_pb = poly_fraction*max_eig;
   double theta_pb = acos(1.0 -0.5*k_pb);
   double sigma = 0.0;
   cheby_coeffs[0] = (theta_pb +sigma)/M_PI;
   for (int i = 1; i <= poly_order; i++)
   {
      double t = i*(theta_pb+sigma);
      cheby_coeffs[i] = 2.0*sin(t)/(i*M_PI);
   }

   for (int i = 0; i <= poly_order; i++)
   {
      fir_coeffs[i] = window_coeffs[i]*cheby_coeffs[i];
   }

   delete[] window_coeffs;
   delete[] cheby_coeffs;
}

void HypreSmoother::Mult(const HypreParVector &b, HypreParVector &x) const
{
   if (A == NULL)
   {
      mfem_error("HypreSmoother::Mult (...) : HypreParMatrix A is missing");
      return;
   }

   if (!iterative_mode)
   {
      if (type == 0 && relax_times == 1)
      {
         HYPRE_ParCSRDiagScale(NULL, *A, b, x);
         if (relax_weight != 1.0)
         {
            x *= relax_weight;
         }
         return;
      }
      x = 0.0;
   }

   if (V == NULL)
   {
      V = new HypreParVector(*A);
   }

   if (type == 1001)
   {
      for (int sweep = 0; sweep < relax_times; sweep++)
      {
         ParCSRRelax_Taubin(*A, b, lambda, mu, taubin_iter,
                            max_eig_est,
                            x, *V);
      }
   }
   else if (type == 1002)
   {
      for (int sweep = 0; sweep < relax_times; sweep++)
      {
         ParCSRRelax_FIR(*A, b,
                         max_eig_est,
                         poly_order,
                         fir_coeffs,
                         x,
                         *X0, *X1, *V, *Z);
      }
   }
   else
   {
      if (Z == NULL)
         hypre_ParCSRRelax(*A, b, type,
                           relax_times, l1_norms, relax_weight, omega,
                           max_eig_est, min_eig_est, poly_order, poly_fraction,
                           x, *V, NULL);
      else
         hypre_ParCSRRelax(*A, b, type,
                           relax_times, l1_norms, relax_weight, omega,
                           max_eig_est, min_eig_est, poly_order, poly_fraction,
                           x, *V, *Z);
   }
}

void HypreSmoother::Mult(const Vector &b, Vector &x) const
{
   if (A == NULL)
   {
      mfem_error("HypreSmoother::Mult (...) : HypreParMatrix A is missing");
      return;
   }
   if (B == NULL)
   {
      B = new HypreParVector(A->GetComm(),
                             A -> GetGlobalNumRows(),
                             b.GetData(),
                             A -> GetRowStarts());
      X = new HypreParVector(A->GetComm(),
                             A -> GetGlobalNumCols(),
                             x.GetData(),
                             A -> GetColStarts());
   }
   else
   {
      B -> SetData(b.GetData());
      X -> SetData(x.GetData());
   }

   Mult(*B, *X);
}

HypreSmoother::~HypreSmoother()
{
   if (B) { delete B; }
   if (X) { delete X; }
   if (V) { delete V; }
   if (Z) { delete Z; }
   if (l1_norms)
   {
      mfem_hypre_TFree(l1_norms);
   }
   if (fir_coeffs)
   {
      delete [] fir_coeffs;
   }
   if (X0) { delete X0; }
   if (X1) { delete X1; }
}


HypreSolver::HypreSolver()
{
   A = NULL;
   setup_called = 0;
   B = X = NULL;
}

HypreSolver::HypreSolver(HypreParMatrix *_A)
   : Solver(_A->Height(), _A->Width())
{
   A = _A;
   setup_called = 0;
   B = X = NULL;
}

void HypreSolver::Mult(const HypreParVector &b, HypreParVector &x) const
{
   if (A == NULL)
   {
      mfem_error("HypreSolver::Mult (...) : HypreParMatrix A is missing");
      return;
   }
   if (!setup_called)
   {
      SetupFcn()(*this, *A, b, x);
      setup_called = 1;
   }

   if (!iterative_mode)
   {
      x = 0.0;
   }
   SolveFcn()(*this, *A, b, x);
}

void HypreSolver::Mult(const Vector &b, Vector &x) const
{
   if (A == NULL)
   {
      mfem_error("HypreSolver::Mult (...) : HypreParMatrix A is missing");
      return;
   }
   if (B == NULL)
   {
      B = new HypreParVector(A->GetComm(),
                             A -> GetGlobalNumRows(),
                             b.GetData(),
                             A -> GetRowStarts());
      X = new HypreParVector(A->GetComm(),
                             A -> GetGlobalNumCols(),
                             x.GetData(),
                             A -> GetColStarts());
   }
   else
   {
      B -> SetData(b.GetData());
      X -> SetData(x.GetData());
   }

   Mult(*B, *X);
}

HypreSolver::~HypreSolver()
{
   if (B) { delete B; }
   if (X) { delete X; }
}


HyprePCG::HyprePCG(HypreParMatrix &_A) : HypreSolver(&_A)
{
   MPI_Comm comm;

   iterative_mode = true;

   HYPRE_ParCSRMatrixGetComm(*A, &comm);

   HYPRE_ParCSRPCGCreate(comm, &pcg_solver);
}

void HyprePCG::SetTol(double tol)
{
   HYPRE_PCGSetTol(pcg_solver, tol);
}

void HyprePCG::SetMaxIter(int max_iter)
{
   HYPRE_PCGSetMaxIter(pcg_solver, max_iter);
}

void HyprePCG::SetLogging(int logging)
{
   HYPRE_PCGSetLogging(pcg_solver, logging);
}

void HyprePCG::SetPrintLevel(int print_lvl)
{
   HYPRE_ParCSRPCGSetPrintLevel(pcg_solver, print_lvl);
}

void HyprePCG::SetPreconditioner(HypreSolver &precond)
{
   HYPRE_ParCSRPCGSetPrecond(pcg_solver,
                             precond.SolveFcn(),
                             precond.SetupFcn(),
                             precond);
}

void HyprePCG::SetResidualConvergenceOptions(int res_frequency, double rtol)
{
   HYPRE_PCGSetTwoNorm(pcg_solver, 1);
   if (res_frequency > 0)
   {
      HYPRE_PCGSetRecomputeResidualP(pcg_solver, res_frequency);
   }
   if (rtol > 0.0)
   {
      HYPRE_PCGSetResidualTol(pcg_solver, rtol);
   }
}

void HyprePCG::Mult(const HypreParVector &b, HypreParVector &x) const
{
   int myid;
   HYPRE_Int time_index = 0;
   HYPRE_Int num_iterations;
   double final_res_norm;
   MPI_Comm comm;
   HYPRE_Int print_level;

   HYPRE_PCGGetPrintLevel(pcg_solver, &print_level);
   HYPRE_ParCSRPCGSetPrintLevel(pcg_solver, print_level%3);

   HYPRE_ParCSRMatrixGetComm(*A, &comm);

   if (!setup_called)
   {
      if (print_level > 0 && print_level < 3)
      {
         time_index = hypre_InitializeTiming("PCG Setup");
         hypre_BeginTiming(time_index);
      }

      HYPRE_ParCSRPCGSetup(pcg_solver, *A, b, x);
      setup_called = 1;

      if (print_level > 0 && print_level < 3)
      {
         hypre_EndTiming(time_index);
         hypre_PrintTiming("Setup phase times", comm);
         hypre_FinalizeTiming(time_index);
         hypre_ClearTiming();
      }
   }

   if (print_level > 0 && print_level < 3)
   {
      time_index = hypre_InitializeTiming("PCG Solve");
      hypre_BeginTiming(time_index);
   }

   if (!iterative_mode)
   {
      x = 0.0;
   }

   HYPRE_ParCSRPCGSolve(pcg_solver, *A, b, x);

   if (print_level > 0)
   {
      if (print_level < 3)
      {
         hypre_EndTiming(time_index);
         hypre_PrintTiming("Solve phase times", comm);
         hypre_FinalizeTiming(time_index);
         hypre_ClearTiming();
      }

      HYPRE_ParCSRPCGGetNumIterations(pcg_solver, &num_iterations);
      HYPRE_ParCSRPCGGetFinalRelativeResidualNorm(pcg_solver,
                                                  &final_res_norm);

      MPI_Comm_rank(comm, &myid);

      if (myid == 0)
      {
         mfem::out << "PCG Iterations = " << num_iterations << endl
                   << "Final PCG Relative Residual Norm = " << final_res_norm
                   << endl;
      }
   }
   HYPRE_ParCSRPCGSetPrintLevel(pcg_solver, print_level);
}

HyprePCG::~HyprePCG()
{
   HYPRE_ParCSRPCGDestroy(pcg_solver);
}


HypreGMRES::HypreGMRES(HypreParMatrix &_A) : HypreSolver(&_A)
{
   MPI_Comm comm;

   int k_dim    = 50;
   int max_iter = 100;
   double tol   = 1e-6;

   iterative_mode = true;

   HYPRE_ParCSRMatrixGetComm(*A, &comm);

   HYPRE_ParCSRGMRESCreate(comm, &gmres_solver);
   HYPRE_ParCSRGMRESSetKDim(gmres_solver, k_dim);
   HYPRE_ParCSRGMRESSetMaxIter(gmres_solver, max_iter);
   HYPRE_ParCSRGMRESSetTol(gmres_solver, tol);
}

void HypreGMRES::SetTol(double tol)
{
   HYPRE_GMRESSetTol(gmres_solver, tol);
}

void HypreGMRES::SetAbsTol(double tol)
{
   HYPRE_GMRESSetTol(gmres_solver, 0.0);
   HYPRE_GMRESSetAbsoluteTol(gmres_solver, tol);
}

void HypreGMRES::SetMaxIter(int max_iter)
{
   HYPRE_GMRESSetMaxIter(gmres_solver, max_iter);
}

void HypreGMRES::SetKDim(int k_dim)
{
   HYPRE_GMRESSetKDim(gmres_solver, k_dim);
}

void HypreGMRES::SetLogging(int logging)
{
   HYPRE_GMRESSetLogging(gmres_solver, logging);
}

void HypreGMRES::SetPrintLevel(int print_lvl)
{
   HYPRE_GMRESSetPrintLevel(gmres_solver, print_lvl);
}

void HypreGMRES::SetPreconditioner(HypreSolver &precond)
{
   HYPRE_ParCSRGMRESSetPrecond(gmres_solver,
                               precond.SolveFcn(),
                               precond.SetupFcn(),
                               precond);
}

void HypreGMRES::Mult(const HypreParVector &b, HypreParVector &x) const
{
   int myid;
   HYPRE_Int time_index = 0;
   HYPRE_Int num_iterations;
   double final_res_norm;
   MPI_Comm comm;
   HYPRE_Int print_level;

   HYPRE_GMRESGetPrintLevel(gmres_solver, &print_level);

   HYPRE_ParCSRMatrixGetComm(*A, &comm);

   if (!setup_called)
   {
      if (print_level > 0)
      {
         time_index = hypre_InitializeTiming("GMRES Setup");
         hypre_BeginTiming(time_index);
      }

      HYPRE_ParCSRGMRESSetup(gmres_solver, *A, b, x);
      setup_called = 1;

      if (print_level > 0)
      {
         hypre_EndTiming(time_index);
         hypre_PrintTiming("Setup phase times", comm);
         hypre_FinalizeTiming(time_index);
         hypre_ClearTiming();
      }
   }

   if (print_level > 0)
   {
      time_index = hypre_InitializeTiming("GMRES Solve");
      hypre_BeginTiming(time_index);
   }

   if (!iterative_mode)
   {
      x = 0.0;
   }

   HYPRE_ParCSRGMRESSolve(gmres_solver, *A, b, x);

   if (print_level > 0)
   {
      hypre_EndTiming(time_index);
      hypre_PrintTiming("Solve phase times", comm);
      hypre_FinalizeTiming(time_index);
      hypre_ClearTiming();

      HYPRE_ParCSRGMRESGetNumIterations(gmres_solver, &num_iterations);
      HYPRE_ParCSRGMRESGetFinalRelativeResidualNorm(gmres_solver,
                                                    &final_res_norm);

      MPI_Comm_rank(comm, &myid);

      if (myid == 0)
      {
         mfem::out << "GMRES Iterations = " << num_iterations << endl
                   << "Final GMRES Relative Residual Norm = " << final_res_norm
                   << endl;
      }
   }
}

HypreGMRES::~HypreGMRES()
{
   HYPRE_ParCSRGMRESDestroy(gmres_solver);
}


HypreParaSails::HypreParaSails(HypreParMatrix &A) : HypreSolver(&A)
{
   MPI_Comm comm;

   int    sai_max_levels = 1;
   double sai_threshold  = 0.1;
   double sai_filter     = 0.1;
   int    sai_sym        = 0;
   double sai_loadbal    = 0.0;
   int    sai_reuse      = 0;
   int    sai_logging    = 1;

   HYPRE_ParCSRMatrixGetComm(A, &comm);

   HYPRE_ParaSailsCreate(comm, &sai_precond);
   HYPRE_ParaSailsSetParams(sai_precond, sai_threshold, sai_max_levels);
   HYPRE_ParaSailsSetFilter(sai_precond, sai_filter);
   HYPRE_ParaSailsSetSym(sai_precond, sai_sym);
   HYPRE_ParaSailsSetLoadbal(sai_precond, sai_loadbal);
   HYPRE_ParaSailsSetReuse(sai_precond, sai_reuse);
   HYPRE_ParaSailsSetLogging(sai_precond, sai_logging);
}

void HypreParaSails::SetSymmetry(int sym)
{
   HYPRE_ParaSailsSetSym(sai_precond, sym);
}

HypreParaSails::~HypreParaSails()
{
   HYPRE_ParaSailsDestroy(sai_precond);
}


HypreBoomerAMG::HypreBoomerAMG()
{
   HYPRE_BoomerAMGCreate(&amg_precond);
   SetDefaultOptions();
}

HypreBoomerAMG::HypreBoomerAMG(HypreParMatrix &A) : HypreSolver(&A)
{
   HYPRE_BoomerAMGCreate(&amg_precond);
   SetDefaultOptions();
}

void HypreBoomerAMG::Mult(const HypreParVector &b, HypreParVector &x) const
{
   int myid;
   HYPRE_Int time_index = 0;
   HYPRE_Int num_iterations;
   double final_res_norm;
   MPI_Comm comm;
   HYPRE_Int print_level;

   HYPRE_BoomerAMGGetPrintLevel(amg_precond, &print_level);

   HYPRE_ParCSRMatrixGetComm(*A, &comm);

   if (!setup_called)
   {
      if (print_level > 0)
      {
         time_index = hypre_InitializeTiming("BoomerAMG Setup");
         hypre_BeginTiming(time_index);
      }

      HYPRE_BoomerAMGSetup(amg_precond, *A, b, x);
      setup_called = 1;

      if (print_level > 0)
      {
         hypre_EndTiming(time_index);
         hypre_PrintTiming("Setup phase times", comm);
         hypre_FinalizeTiming(time_index);
         hypre_ClearTiming();
      }
   }

   if (print_level > 0)
   {
      time_index = hypre_InitializeTiming("BoomerAMG Solve");
      hypre_BeginTiming(time_index);
   }

   if (!iterative_mode)
   {
      x = 0.0;
   }

   HYPRE_BoomerAMGSolve(amg_precond, *A, b, x);

   if (print_level > 0)
   {
      hypre_EndTiming(time_index);
      hypre_PrintTiming("Solve phase times", comm);
      hypre_FinalizeTiming(time_index);
      hypre_ClearTiming();

      HYPRE_BoomerAMGGetNumIterations(amg_precond, &num_iterations);
      HYPRE_BoomerAMGGetFinalRelativeResidualNorm(amg_precond,
                                                    &final_res_norm);

      MPI_Comm_rank(comm, &myid);

      if (myid == 0)
      {
         mfem::out << "BoomerAMG Iterations = " << num_iterations << endl
                   << "Final Relative Residual Norm = " << final_res_norm
                   << endl;
      }
   }
}


void HypreBoomerAMG::SetDefaultOptions()
{
   // AMG coarsening options:
   int coarsen_type = 10;   // 10 = HMIS, 8 = PMIS, 6 = Falgout, 0 = CLJP
   int agg_levels   = 1;    // number of aggressive coarsening levels
   double theta     = 0.25; // strength threshold: 0.25, 0.5, 0.8

   // AMG interpolation options:
   int interp_type  = 6;    // 6 = extended+i, 0 = classical
   int Pmax         = 4;    // max number of elements per row in P

   // AMG relaxation options:
   int relax_type   = 8;    // 8 = l1-GS, 6 = symm. GS, 3 = GS, 18 = l1-Jacobi
   int relax_sweeps = 1;    // relaxation sweeps on each level

   // Additional options:
   int print_level  = 1;    // print AMG iterations? 1 = no, 2 = yes
   int max_levels   = 25;   // max number of levels in AMG hierarchy

   HYPRE_BoomerAMGSetCoarsenType(amg_precond, coarsen_type);
   HYPRE_BoomerAMGSetAggNumLevels(amg_precond, agg_levels);
   HYPRE_BoomerAMGSetRelaxType(amg_precond, relax_type);
   HYPRE_BoomerAMGSetNumSweeps(amg_precond, relax_sweeps);
   HYPRE_BoomerAMGSetStrongThreshold(amg_precond, theta);
   HYPRE_BoomerAMGSetInterpType(amg_precond, interp_type);
   HYPRE_BoomerAMGSetPMaxElmts(amg_precond, Pmax);
   HYPRE_BoomerAMGSetPrintLevel(amg_precond, print_level);
   HYPRE_BoomerAMGSetMaxLevels(amg_precond, max_levels);

   // Use as a preconditioner (one V-cycle, zero tolerance)
   HYPRE_BoomerAMGSetMaxIter(amg_precond, 1);
   HYPRE_BoomerAMGSetTol(amg_precond, 0.0);
}

void HypreBoomerAMG::ResetAMGPrecond()
{
   HYPRE_Int coarsen_type;
   HYPRE_Int agg_levels;
   HYPRE_Int relax_type;
   HYPRE_Int relax_sweeps;
   HYPRE_Real theta;
   HYPRE_Int interp_type;
   HYPRE_Int Pmax;
   HYPRE_Int print_level;
   HYPRE_Int dim;
   HYPRE_Int nrbms = rbms.Size();
   HYPRE_Int nodal;
   HYPRE_Int nodal_diag;
   HYPRE_Int relax_coarse;
   HYPRE_Int interp_vec_variant;
   HYPRE_Int q_max;
   HYPRE_Int smooth_interp_vectors;
   HYPRE_Int interp_refine;

   hypre_ParAMGData *amg_data = (hypre_ParAMGData *)amg_precond;

   // read options from amg_precond
   HYPRE_BoomerAMGGetCoarsenType(amg_precond, &coarsen_type);
   agg_levels = hypre_ParAMGDataAggNumLevels(amg_data);
   relax_type = hypre_ParAMGDataUserRelaxType(amg_data);
   relax_sweeps = hypre_ParAMGDataUserNumSweeps(amg_data);
   HYPRE_BoomerAMGGetStrongThreshold(amg_precond, &theta);
   hypre_BoomerAMGGetInterpType(amg_precond, &interp_type);
   HYPRE_BoomerAMGGetPMaxElmts(amg_precond, &Pmax);
   HYPRE_BoomerAMGGetPrintLevel(amg_precond, &print_level);
   HYPRE_BoomerAMGGetNumFunctions(amg_precond, &dim);
   if (nrbms) // elasticity solver options
   {
      nodal = hypre_ParAMGDataNodal(amg_data);
      nodal_diag = hypre_ParAMGDataNodalDiag(amg_data);
      HYPRE_BoomerAMGGetCycleRelaxType(amg_precond, &relax_coarse, 3);
      interp_vec_variant = hypre_ParAMGInterpVecVariant(amg_data);
      q_max = hypre_ParAMGInterpVecQMax(amg_data);
      smooth_interp_vectors = hypre_ParAMGSmoothInterpVectors(amg_data);
      interp_refine = hypre_ParAMGInterpRefine(amg_data);
   }

   HYPRE_BoomerAMGDestroy(amg_precond);
   HYPRE_BoomerAMGCreate(&amg_precond);

   HYPRE_BoomerAMGSetCoarsenType(amg_precond, coarsen_type);
   HYPRE_BoomerAMGSetAggNumLevels(amg_precond, agg_levels);
   HYPRE_BoomerAMGSetRelaxType(amg_precond, relax_type);
   HYPRE_BoomerAMGSetNumSweeps(amg_precond, relax_sweeps);
   HYPRE_BoomerAMGSetMaxLevels(amg_precond, 25);
   HYPRE_BoomerAMGSetTol(amg_precond, 0.0);
   HYPRE_BoomerAMGSetMaxIter(amg_precond, 1); // one V-cycle
   HYPRE_BoomerAMGSetStrongThreshold(amg_precond, theta);
   HYPRE_BoomerAMGSetInterpType(amg_precond, interp_type);
   HYPRE_BoomerAMGSetPMaxElmts(amg_precond, Pmax);
   HYPRE_BoomerAMGSetPrintLevel(amg_precond, print_level);
   HYPRE_BoomerAMGSetNumFunctions(amg_precond, dim);
   if (nrbms)
   {
      HYPRE_BoomerAMGSetNodal(amg_precond, nodal);
      HYPRE_BoomerAMGSetNodalDiag(amg_precond, nodal_diag);
      HYPRE_BoomerAMGSetCycleRelaxType(amg_precond, relax_coarse, 3);
      HYPRE_BoomerAMGSetInterpVecVariant(amg_precond, interp_vec_variant);
      HYPRE_BoomerAMGSetInterpVecQMax(amg_precond, q_max);
      HYPRE_BoomerAMGSetSmoothInterpVectors(amg_precond, smooth_interp_vectors);
      HYPRE_BoomerAMGSetInterpRefine(amg_precond, interp_refine);
      RecomputeRBMs();
      HYPRE_BoomerAMGSetInterpVectors(amg_precond, rbms.Size(), rbms.GetData());
   }
}

void HypreBoomerAMG::SetOperator(const Operator &op)
{
   const HypreParMatrix *new_A = dynamic_cast<const HypreParMatrix *>(&op);
   MFEM_VERIFY(new_A, "new Operator must be a HypreParMatrix!");

   if (A) { ResetAMGPrecond(); }

   // update base classes: Operator, Solver, HypreSolver
   height = new_A->Height();
   width  = new_A->Width();
   A = const_cast<HypreParMatrix *>(new_A);
   setup_called = 0;
   delete X;
   delete B;
   B = X = NULL;
}

void HypreBoomerAMG::SetSystemsOptions(int dim)
{
   HYPRE_BoomerAMGSetNumFunctions(amg_precond, dim);

   // More robust options with respect to convergence
   HYPRE_BoomerAMGSetAggNumLevels(amg_precond, 0);
   HYPRE_BoomerAMGSetStrongThreshold(amg_precond, 0.5);
}

// Rotational rigid-body mode functions, used in SetElasticityOptions()
static void func_rxy(const Vector &x, Vector &y)
{
   y = 0.0; y(0) = x(1); y(1) = -x(0);
}
static void func_ryz(const Vector &x, Vector &y)
{
   y = 0.0; y(1) = x(2); y(2) = -x(1);
}
static void func_rzx(const Vector &x, Vector &y)
{
   y = 0.0; y(2) = x(0); y(0) = -x(2);
}

void HypreBoomerAMG::RecomputeRBMs()
{
   int nrbms;
   Array<HypreParVector*> gf_rbms;
   int dim = fespace->GetParMesh()->Dimension();

   for (int i = 0; i < rbms.Size(); i++)
   {
      HYPRE_ParVectorDestroy(rbms[i]);
   }

   if (dim == 2)
   {
      nrbms = 1;

      VectorFunctionCoefficient coeff_rxy(2, func_rxy);

      ParGridFunction rbms_rxy(fespace);
      rbms_rxy.ProjectCoefficient(coeff_rxy);

      rbms.SetSize(nrbms);
      gf_rbms.SetSize(nrbms);
      gf_rbms[0] = rbms_rxy.ParallelAverage();
   }
   else if (dim == 3)
   {
      nrbms = 3;

      VectorFunctionCoefficient coeff_rxy(3, func_rxy);
      VectorFunctionCoefficient coeff_ryz(3, func_ryz);
      VectorFunctionCoefficient coeff_rzx(3, func_rzx);

      ParGridFunction rbms_rxy(fespace);
      ParGridFunction rbms_ryz(fespace);
      ParGridFunction rbms_rzx(fespace);
      rbms_rxy.ProjectCoefficient(coeff_rxy);
      rbms_ryz.ProjectCoefficient(coeff_ryz);
      rbms_rzx.ProjectCoefficient(coeff_rzx);

      rbms.SetSize(nrbms);
      gf_rbms.SetSize(nrbms);
      gf_rbms[0] = rbms_rxy.ParallelAverage();
      gf_rbms[1] = rbms_ryz.ParallelAverage();
      gf_rbms[2] = rbms_rzx.ParallelAverage();
   }
   else
   {
      nrbms = 0;
      rbms.SetSize(nrbms);
   }

   // Transfer the RBMs from the ParGridFunction to the HYPRE_ParVector objects
   for (int i = 0; i < nrbms; i++)
   {
      rbms[i] = gf_rbms[i]->StealParVector();
      delete gf_rbms[i];
   }
}

void HypreBoomerAMG::SetElasticityOptions(ParFiniteElementSpace *fespace)
{
   // Save the finite element space to support multiple calls to SetOperator()
   this->fespace = fespace;

   // Make sure the systems AMG options are set
   int dim = fespace->GetParMesh()->Dimension();
   SetSystemsOptions(dim);

   // Nodal coarsening options (nodal coarsening is required for this solver)
   // See hypre's new_ij driver and the paper for descriptions.
   int nodal                 = 4; // strength reduction norm: 1, 3 or 4
   int nodal_diag            = 1; // diagonal in strength matrix: 0, 1 or 2
   int relax_coarse          = 8; // smoother on the coarsest grid: 8, 99 or 29

   // Elasticity interpolation options
   int interp_vec_variant    = 2; // 1 = GM-1, 2 = GM-2, 3 = LN
   int q_max                 = 4; // max elements per row for each Q
   int smooth_interp_vectors = 1; // smooth the rigid-body modes?

   // Optionally pre-process the interpolation matrix through iterative weight
   // refinement (this is generally applicable for any system)
   int interp_refine         = 1;

   HYPRE_BoomerAMGSetNodal(amg_precond, nodal);
   HYPRE_BoomerAMGSetNodalDiag(amg_precond, nodal_diag);
   HYPRE_BoomerAMGSetCycleRelaxType(amg_precond, relax_coarse, 3);
   HYPRE_BoomerAMGSetInterpVecVariant(amg_precond, interp_vec_variant);
   HYPRE_BoomerAMGSetInterpVecQMax(amg_precond, q_max);
   HYPRE_BoomerAMGSetSmoothInterpVectors(amg_precond, smooth_interp_vectors);
   HYPRE_BoomerAMGSetInterpRefine(amg_precond, interp_refine);

   RecomputeRBMs();
   HYPRE_BoomerAMGSetInterpVectors(amg_precond, rbms.Size(), rbms.GetData());
}

void HypreBoomerAMG::SetCoord(int coord_dim, float *coord)
{
   HYPRE_BoomerAMGSetPlotGrids (amg_precond, 1);
   //HYPRE_BoomerAMGSetPlotFileName (amg_precond, plot_file_name);
   HYPRE_BoomerAMGSetCoordDim (amg_precond, coord_dim);
   HYPRE_BoomerAMGSetCoordinates (amg_precond, coord);
}

void HypreBoomerAMG::SetAIROptions(float distance,
                                   std::string prerelax,
                                   std::string postrelax, 
                                   double strength_tolC,
                                   double strength_tolR,
                                   double filter_tolR,
                                   int interp_type, 
                                   int relax_type,
                                   double filterA_tol, 
                                   int splitting,
                                   int blksize,
                                   int Sabs)
{
   int ns_down, ns_up, ns_coarse;
   if (distance > 0)
   {
      ns_down = prerelax.length();
      ns_up = postrelax.length();
      ns_coarse = 1;
      std::string F("F");
      std::string C("C");
      std::string A("A");

      // Array to store relaxation scheme and pass to Hypre
      int **grid_relax_points = (int **) malloc(4*sizeof(int *));
      grid_relax_points[0] = NULL;
      grid_relax_points[1] = (int *) malloc(sizeof(int)*ns_down);
      grid_relax_points[2] = (int *) malloc(sizeof(int)*ns_up);
      grid_relax_points[3] = (int *) malloc(sizeof(int));
      grid_relax_points[3][0] = 0;

      // set down relax scheme 
      for(unsigned int i = 0; i<ns_down; i++) {
         if (prerelax.compare(i,1,F) == 0) {
            grid_relax_points[1][i] = -1;
         }
         else if (prerelax.compare(i,1,C) == 0) {
            grid_relax_points[1][i] = 1;
         }
         else if (prerelax.compare(i,1,A) == 0) {
            grid_relax_points[1][i] = 0;
         }
      }

      // set up relax scheme 
      for(unsigned int i = 0; i<ns_up; i++) {
         if (postrelax.compare(i,1,F) == 0) {
            grid_relax_points[2][i] = -1;
         }
         else if (postrelax.compare(i,1,C) == 0) {
            grid_relax_points[2][i] = 1;
         }
         else if (postrelax.compare(i,1,A) == 0) {
            grid_relax_points[2][i] = 0;
         }
      }

      HYPRE_BoomerAMGSetRestriction(amg_precond, distance);

      HYPRE_BoomerAMGSetGridRelaxPoints(amg_precond, grid_relax_points);

      HYPRE_BoomerAMGSetInterpType(amg_precond, interp_type);
   }
   
   //HYPRE_BoomerAMGSetMaxRowSum(amg_precond, 0.8);
   if (Sabs)
   {
      HYPRE_BoomerAMGSetSabs(amg_precond, Sabs);
   }

   if (blksize > 0)
   {
      HYPRE_BoomerAMGSetNumFunctions(amg_precond, blksize);
      HYPRE_BoomerAMGSetNodal(amg_precond, 1);
      //HYPRE_BoomerAMGSetNodalLevels(amg_precond, 1);
   }

   HYPRE_BoomerAMGSetCoarsenType(amg_precond, splitting);
   
   /* does not support aggressive coarsening */
   HYPRE_BoomerAMGSetAggNumLevels(amg_precond, 0);
   
   HYPRE_BoomerAMGSetStrongThreshold(amg_precond, strength_tolC);
   
   if (distance > 0)
   {
      HYPRE_BoomerAMGSetStrongThresholdR(amg_precond, strength_tolR);
      HYPRE_BoomerAMGSetFilterThresholdR(amg_precond, filter_tolR);
   }

   if (relax_type > -1)
   {
      HYPRE_BoomerAMGSetRelaxType(amg_precond, relax_type);
   }

   if (distance > 0)
   {
      HYPRE_BoomerAMGSetCycleNumSweeps(amg_precond, ns_coarse, 3);
      HYPRE_BoomerAMGSetCycleNumSweeps(amg_precond, ns_down,   1);
      HYPRE_BoomerAMGSetCycleNumSweeps(amg_precond, ns_up,     2);

      HYPRE_BoomerAMGSetADropTol(amg_precond, filterA_tol);
      /* type = -1: drop based on row inf-norm */
      HYPRE_BoomerAMGSetADropType(amg_precond, -1);
   }

   //HYPRE_BoomerAMGSetMaxCoarseSize(amg_precond, 1000);
}

HypreBoomerAMG::~HypreBoomerAMG()
{
   for (int i = 0; i < rbms.Size(); i++)
   {
      HYPRE_ParVectorDestroy(rbms[i]);
   }

   HYPRE_BoomerAMGDestroy(amg_precond);
}


HypreAMS::HypreAMS(HypreParMatrix &A, ParFiniteElementSpace *edge_fespace)
   : HypreSolver(&A)
{
   int cycle_type       = 13;
   int rlx_type         = 2;
   int rlx_sweeps       = 1;
   double rlx_weight    = 1.0;
   double rlx_omega     = 1.0;
   int amg_coarsen_type = 10;
   int amg_agg_levels   = 1;
   int amg_rlx_type     = 8;
   double theta         = 0.25;
   int amg_interp_type  = 6;
   int amg_Pmax         = 4;

   int dim = edge_fespace->GetMesh()->Dimension();
   int sdim = edge_fespace->GetMesh()->SpaceDimension();
   const FiniteElementCollection *edge_fec = edge_fespace->FEColl();

   bool trace_space, rt_trace_space;
   ND_Trace_FECollection *nd_tr_fec = NULL;
   trace_space = dynamic_cast<const ND_Trace_FECollection*>(edge_fec);
   rt_trace_space = dynamic_cast<const RT_Trace_FECollection*>(edge_fec);
   trace_space = trace_space || rt_trace_space;

   int p = 1;
   if (edge_fespace->GetNE() > 0)
   {
      if (trace_space)
      {
         p = edge_fespace->GetFaceOrder(0);
         if (dim == 2) { p++; }
      }
      else
      {
         p = edge_fespace->GetOrder(0);
      }
   }

   ParMesh *pmesh = edge_fespace->GetParMesh();
   if (rt_trace_space)
   {
      nd_tr_fec = new ND_Trace_FECollection(p, dim);
      edge_fespace = new ParFiniteElementSpace(pmesh, nd_tr_fec);
   }

   HYPRE_AMSCreate(&ams);

   HYPRE_AMSSetDimension(ams, sdim); // 2D H(div) and 3D H(curl) problems
   HYPRE_AMSSetTol(ams, 0.0);
   HYPRE_AMSSetMaxIter(ams, 1); // use as a preconditioner
   HYPRE_AMSSetCycleType(ams, cycle_type);
   HYPRE_AMSSetPrintLevel(ams, 1);

   // define the nodal linear finite element space associated with edge_fespace
   FiniteElementCollection *vert_fec;
   if (trace_space)
   {
      vert_fec = new H1_Trace_FECollection(p, dim);
   }
   else
   {
      vert_fec = new H1_FECollection(p, dim);
   }
   ParFiniteElementSpace *vert_fespace = new ParFiniteElementSpace(pmesh,
                                                                   vert_fec);

   // generate and set the vertex coordinates
   if (p == 1)
   {
      ParGridFunction x_coord(vert_fespace);
      ParGridFunction y_coord(vert_fespace);
      ParGridFunction z_coord(vert_fespace);
      double *coord;
      for (int i = 0; i < pmesh->GetNV(); i++)
      {
         coord = pmesh -> GetVertex(i);
         x_coord(i) = coord[0];
         y_coord(i) = coord[1];
         if (sdim == 3) { z_coord(i) = coord[2]; }
      }
      x = x_coord.ParallelProject();
      y = y_coord.ParallelProject();
      if (sdim == 2)
      {
         z = NULL;
         HYPRE_AMSSetCoordinateVectors(ams, *x, *y, NULL);
      }
      else
      {
         z = z_coord.ParallelProject();
         HYPRE_AMSSetCoordinateVectors(ams, *x, *y, *z);
      }
   }
   else
   {
      x = NULL;
      y = NULL;
      z = NULL;
   }

   // generate and set the discrete gradient
   ParDiscreteLinearOperator *grad;
   grad = new ParDiscreteLinearOperator(vert_fespace, edge_fespace);
   if (trace_space)
   {
      grad->AddTraceFaceInterpolator(new GradientInterpolator);
   }
   else
   {
      grad->AddDomainInterpolator(new GradientInterpolator);
   }
   grad->Assemble();
   grad->Finalize();
   G = grad->ParallelAssemble();
   HYPRE_AMSSetDiscreteGradient(ams, *G);
   delete grad;

   // generate and set the Nedelec interpolation matrices
   Pi = Pix = Piy = Piz = NULL;
   if (p > 1)
   {
      ParFiniteElementSpace *vert_fespace_d
         = new ParFiniteElementSpace(pmesh, vert_fec, sdim, Ordering::byVDIM);

      ParDiscreteLinearOperator *id_ND;
      id_ND = new ParDiscreteLinearOperator(vert_fespace_d, edge_fespace);
      if (trace_space)
      {
         id_ND->AddTraceFaceInterpolator(new IdentityInterpolator);
      }
      else
      {
         id_ND->AddDomainInterpolator(new IdentityInterpolator);
      }
      id_ND->Assemble();
      id_ND->Finalize();

      if (cycle_type < 10)
      {
         Pi = id_ND->ParallelAssemble();
      }
      else
      {
         Array2D<HypreParMatrix *> Pi_blocks;
         id_ND->GetParBlocks(Pi_blocks);
         Pix = Pi_blocks(0,0);
         Piy = Pi_blocks(0,1);
         if (sdim == 3) { Piz = Pi_blocks(0,2); }
      }

      delete id_ND;

      HYPRE_ParCSRMatrix HY_Pi  = (Pi)  ? (HYPRE_ParCSRMatrix) *Pi  : NULL;
      HYPRE_ParCSRMatrix HY_Pix = (Pix) ? (HYPRE_ParCSRMatrix) *Pix : NULL;
      HYPRE_ParCSRMatrix HY_Piy = (Piy) ? (HYPRE_ParCSRMatrix) *Piy : NULL;
      HYPRE_ParCSRMatrix HY_Piz = (Piz) ? (HYPRE_ParCSRMatrix) *Piz : NULL;
      HYPRE_AMSSetInterpolations(ams, HY_Pi, HY_Pix, HY_Piy, HY_Piz);

      delete vert_fespace_d;
   }

   delete vert_fespace;
   delete vert_fec;

   if (rt_trace_space)
   {
      delete edge_fespace;
      delete nd_tr_fec;
   }

   // set additional AMS options
   HYPRE_AMSSetSmoothingOptions(ams, rlx_type, rlx_sweeps, rlx_weight, rlx_omega);
   HYPRE_AMSSetAlphaAMGOptions(ams, amg_coarsen_type, amg_agg_levels, amg_rlx_type,
                               theta, amg_interp_type, amg_Pmax);
   HYPRE_AMSSetBetaAMGOptions(ams, amg_coarsen_type, amg_agg_levels, amg_rlx_type,
                              theta, amg_interp_type, amg_Pmax);
}

HypreAMS::~HypreAMS()
{
   HYPRE_AMSDestroy(ams);

   delete x;
   delete y;
   delete z;

   delete G;
   delete Pi;
   delete Pix;
   delete Piy;
   delete Piz;
}

void HypreAMS::SetPrintLevel(int print_lvl)
{
   HYPRE_AMSSetPrintLevel(ams, print_lvl);
}

HypreADS::HypreADS(HypreParMatrix &A, ParFiniteElementSpace *face_fespace)
   : HypreSolver(&A)
{
   int cycle_type       = 11;
   int rlx_type         = 2;
   int rlx_sweeps       = 1;
   double rlx_weight    = 1.0;
   double rlx_omega     = 1.0;
   int amg_coarsen_type = 10;
   int amg_agg_levels   = 1;
   int amg_rlx_type     = 8;
   double theta         = 0.25;
   int amg_interp_type  = 6;
   int amg_Pmax         = 4;
   int ams_cycle_type   = 14;

   const FiniteElementCollection *face_fec = face_fespace->FEColl();
   bool trace_space =
      (dynamic_cast<const RT_Trace_FECollection*>(face_fec) != NULL);
   int p = 1;
   if (face_fespace->GetNE() > 0)
   {
      if (trace_space)
      {
         p = face_fespace->GetFaceOrder(0) + 1;
      }
      else
      {
         p = face_fespace->GetOrder(0);
      }
   }

   HYPRE_ADSCreate(&ads);

   HYPRE_ADSSetTol(ads, 0.0);
   HYPRE_ADSSetMaxIter(ads, 1); // use as a preconditioner
   HYPRE_ADSSetCycleType(ads, cycle_type);
   HYPRE_ADSSetPrintLevel(ads, 1);

   // define the nodal and edge finite element spaces associated with face_fespace
   ParMesh *pmesh = (ParMesh *) face_fespace->GetMesh();
   FiniteElementCollection *vert_fec, *edge_fec;
   if (trace_space)
   {
      vert_fec = new H1_Trace_FECollection(p, 3);
      edge_fec = new ND_Trace_FECollection(p, 3);
   }
   else
   {
      vert_fec = new H1_FECollection(p, 3);
      edge_fec = new ND_FECollection(p, 3);
   }

   ParFiniteElementSpace *vert_fespace = new ParFiniteElementSpace(pmesh,
                                                                   vert_fec);
   ParFiniteElementSpace *edge_fespace = new ParFiniteElementSpace(pmesh,
                                                                   edge_fec);

   // generate and set the vertex coordinates
   if (p == 1)
   {
      ParGridFunction x_coord(vert_fespace);
      ParGridFunction y_coord(vert_fespace);
      ParGridFunction z_coord(vert_fespace);
      double *coord;
      for (int i = 0; i < pmesh->GetNV(); i++)
      {
         coord = pmesh -> GetVertex(i);
         x_coord(i) = coord[0];
         y_coord(i) = coord[1];
         z_coord(i) = coord[2];
      }
      x = x_coord.ParallelProject();
      y = y_coord.ParallelProject();
      z = z_coord.ParallelProject();
      HYPRE_ADSSetCoordinateVectors(ads, *x, *y, *z);
   }
   else
   {
      x = NULL;
      y = NULL;
      z = NULL;
   }

   // generate and set the discrete curl
   ParDiscreteLinearOperator *curl;
   curl = new ParDiscreteLinearOperator(edge_fespace, face_fespace);
   if (trace_space)
   {
      curl->AddTraceFaceInterpolator(new CurlInterpolator);
   }
   else
   {
      curl->AddDomainInterpolator(new CurlInterpolator);
   }
   curl->Assemble();
   curl->Finalize();
   C = curl->ParallelAssemble();
   C->CopyColStarts(); // since we'll delete edge_fespace
   HYPRE_ADSSetDiscreteCurl(ads, *C);
   delete curl;

   // generate and set the discrete gradient
   ParDiscreteLinearOperator *grad;
   grad = new ParDiscreteLinearOperator(vert_fespace, edge_fespace);
   if (trace_space)
   {
      grad->AddTraceFaceInterpolator(new GradientInterpolator);
   }
   else
   {
      grad->AddDomainInterpolator(new GradientInterpolator);
   }
   grad->Assemble();
   grad->Finalize();
   G = grad->ParallelAssemble();
   G->CopyColStarts(); // since we'll delete vert_fespace
   G->CopyRowStarts(); // since we'll delete edge_fespace
   HYPRE_ADSSetDiscreteGradient(ads, *G);
   delete grad;

   // generate and set the Nedelec and Raviart-Thomas interpolation matrices
   RT_Pi = RT_Pix = RT_Piy = RT_Piz = NULL;
   ND_Pi = ND_Pix = ND_Piy = ND_Piz = NULL;
   if (p > 1)
   {
      ParFiniteElementSpace *vert_fespace_d
         = new ParFiniteElementSpace(pmesh, vert_fec, 3, Ordering::byVDIM);

      ParDiscreteLinearOperator *id_ND;
      id_ND = new ParDiscreteLinearOperator(vert_fespace_d, edge_fespace);
      if (trace_space)
      {
         id_ND->AddTraceFaceInterpolator(new IdentityInterpolator);
      }
      else
      {
         id_ND->AddDomainInterpolator(new IdentityInterpolator);
      }
      id_ND->Assemble();
      id_ND->Finalize();

      if (ams_cycle_type < 10)
      {
         ND_Pi = id_ND->ParallelAssemble();
         ND_Pi->CopyColStarts(); // since we'll delete vert_fespace_d
         ND_Pi->CopyRowStarts(); // since we'll delete edge_fespace
      }
      else
      {
         Array2D<HypreParMatrix *> ND_Pi_blocks;
         id_ND->GetParBlocks(ND_Pi_blocks);
         ND_Pix = ND_Pi_blocks(0,0);
         ND_Piy = ND_Pi_blocks(0,1);
         ND_Piz = ND_Pi_blocks(0,2);
      }

      delete id_ND;

      ParDiscreteLinearOperator *id_RT;
      id_RT = new ParDiscreteLinearOperator(vert_fespace_d, face_fespace);
      if (trace_space)
      {
         id_RT->AddTraceFaceInterpolator(new NormalInterpolator);
      }
      else
      {
         id_RT->AddDomainInterpolator(new IdentityInterpolator);
      }
      id_RT->Assemble();
      id_RT->Finalize();

      if (cycle_type < 10)
      {
         RT_Pi = id_RT->ParallelAssemble();
         RT_Pi->CopyColStarts(); // since we'll delete vert_fespace_d
      }
      else
      {
         Array2D<HypreParMatrix *> RT_Pi_blocks;
         id_RT->GetParBlocks(RT_Pi_blocks);
         RT_Pix = RT_Pi_blocks(0,0);
         RT_Piy = RT_Pi_blocks(0,1);
         RT_Piz = RT_Pi_blocks(0,2);
      }

      delete id_RT;

      HYPRE_ParCSRMatrix HY_RT_Pi, HY_RT_Pix, HY_RT_Piy, HY_RT_Piz;
      HY_RT_Pi  = (RT_Pi)  ? (HYPRE_ParCSRMatrix) *RT_Pi  : NULL;
      HY_RT_Pix = (RT_Pix) ? (HYPRE_ParCSRMatrix) *RT_Pix : NULL;
      HY_RT_Piy = (RT_Piy) ? (HYPRE_ParCSRMatrix) *RT_Piy : NULL;
      HY_RT_Piz = (RT_Piz) ? (HYPRE_ParCSRMatrix) *RT_Piz : NULL;
      HYPRE_ParCSRMatrix HY_ND_Pi, HY_ND_Pix, HY_ND_Piy, HY_ND_Piz;
      HY_ND_Pi  = (ND_Pi)  ? (HYPRE_ParCSRMatrix) *ND_Pi  : NULL;
      HY_ND_Pix = (ND_Pix) ? (HYPRE_ParCSRMatrix) *ND_Pix : NULL;
      HY_ND_Piy = (ND_Piy) ? (HYPRE_ParCSRMatrix) *ND_Piy : NULL;
      HY_ND_Piz = (ND_Piz) ? (HYPRE_ParCSRMatrix) *ND_Piz : NULL;
      HYPRE_ADSSetInterpolations(ads,
                                 HY_RT_Pi, HY_RT_Pix, HY_RT_Piy, HY_RT_Piz,
                                 HY_ND_Pi, HY_ND_Pix, HY_ND_Piy, HY_ND_Piz);

      delete vert_fespace_d;
   }

   delete vert_fec;
   delete vert_fespace;
   delete edge_fec;
   delete edge_fespace;

   // set additional ADS options
   HYPRE_ADSSetSmoothingOptions(ads, rlx_type, rlx_sweeps, rlx_weight, rlx_omega);
   HYPRE_ADSSetAMGOptions(ads, amg_coarsen_type, amg_agg_levels, amg_rlx_type,
                          theta, amg_interp_type, amg_Pmax);
   HYPRE_ADSSetAMSOptions(ads, ams_cycle_type, amg_coarsen_type, amg_agg_levels,
                          amg_rlx_type, theta, amg_interp_type, amg_Pmax);
}

HypreADS::~HypreADS()
{
   HYPRE_ADSDestroy(ads);

   delete x;
   delete y;
   delete z;

   delete G;
   delete C;

   delete RT_Pi;
   delete RT_Pix;
   delete RT_Piy;
   delete RT_Piz;

   delete ND_Pi;
   delete ND_Pix;
   delete ND_Piy;
   delete ND_Piz;
}

void HypreADS::SetPrintLevel(int print_lvl)
{
   HYPRE_ADSSetPrintLevel(ads, print_lvl);
}

HypreLOBPCG::HypreMultiVector::HypreMultiVector(int n, HypreParVector & v,
                                                mv_InterfaceInterpreter & interpreter)
   : hpv(NULL),
     nv(n)
{
   mv_ptr = mv_MultiVectorCreateFromSampleVector(&interpreter, nv,
                                                 (HYPRE_ParVector)v);

   HYPRE_ParVector* vecs = NULL;
   {
      mv_TempMultiVector* tmp =
         (mv_TempMultiVector*)mv_MultiVectorGetData(mv_ptr);
      vecs = (HYPRE_ParVector*)(tmp -> vector);
   }

   hpv = new HypreParVector*[nv];
   for (int i=0; i<nv; i++)
   {
      hpv[i] = new HypreParVector(vecs[i]);
   }
}

HypreLOBPCG::HypreMultiVector::~HypreMultiVector()
{
   if ( hpv != NULL )
   {
      for (int i=0; i<nv; i++)
      {
         delete hpv[i];
      }
      delete [] hpv;
   }

   mv_MultiVectorDestroy(mv_ptr);
}

void
HypreLOBPCG::HypreMultiVector::Randomize(HYPRE_Int seed)
{
   mv_MultiVectorSetRandom(mv_ptr, seed);
}

HypreParVector &
HypreLOBPCG::HypreMultiVector::GetVector(unsigned int i)
{
   MFEM_ASSERT((int)i < nv, "index out of range");

   return ( *hpv[i] );
}

HypreParVector **
HypreLOBPCG::HypreMultiVector::StealVectors()
{
   HypreParVector ** hpv_ret = hpv;

   hpv = NULL;

   mv_TempMultiVector * mv_tmp =
      (mv_TempMultiVector*)mv_MultiVectorGetData(mv_ptr);

   mv_tmp->ownsVectors = 0;

   for (int i=0; i<nv; i++)
   {
      hpv_ret[i]->SetOwnership(1);
   }

   return hpv_ret;
}

HypreLOBPCG::HypreLOBPCG(MPI_Comm c)
   : comm(c),
     myid(0),
     numProcs(1),
     nev(10),
     seed(75),
     glbSize(-1),
     part(NULL),
     multi_vec(NULL),
     x(NULL),
     subSpaceProj(NULL)
{
   MPI_Comm_size(comm,&numProcs);
   MPI_Comm_rank(comm,&myid);

   HYPRE_ParCSRSetupInterpreter(&interpreter);
   HYPRE_ParCSRSetupMatvec(&matvec_fn);
   HYPRE_LOBPCGCreate(&interpreter, &matvec_fn, &lobpcg_solver);
}

HypreLOBPCG::~HypreLOBPCG()
{
   delete multi_vec;
   delete x;
   delete [] part;

   HYPRE_LOBPCGDestroy(lobpcg_solver);
}

void
HypreLOBPCG::SetTol(double tol)
{
   HYPRE_LOBPCGSetTol(lobpcg_solver, tol);
}

void
HypreLOBPCG::SetRelTol(double rel_tol)
{
#if MFEM_HYPRE_VERSION >= 21101
   HYPRE_LOBPCGSetRTol(lobpcg_solver, rel_tol);
#else
   MFEM_ABORT("This method requires HYPRE version >= 2.11.1");
#endif
}

void
HypreLOBPCG::SetMaxIter(int max_iter)
{
   HYPRE_LOBPCGSetMaxIter(lobpcg_solver, max_iter);
}

void
HypreLOBPCG::SetPrintLevel(int logging)
{
   if (myid == 0)
   {
      HYPRE_LOBPCGSetPrintLevel(lobpcg_solver, logging);
   }
}

void
HypreLOBPCG::SetPrecondUsageMode(int pcg_mode)
{
   HYPRE_LOBPCGSetPrecondUsageMode(lobpcg_solver, pcg_mode);
}

void
HypreLOBPCG::SetPreconditioner(Solver & precond)
{
   HYPRE_LOBPCGSetPrecond(lobpcg_solver,
                          (HYPRE_PtrToSolverFcn)this->PrecondSolve,
                          (HYPRE_PtrToSolverFcn)this->PrecondSetup,
                          (HYPRE_Solver)&precond);
}

void
HypreLOBPCG::SetOperator(Operator & A)
{
   int locSize = A.Width();

   if (HYPRE_AssumedPartitionCheck())
   {
      part = new HYPRE_Int[2];

      MPI_Scan(&locSize, &part[1], 1, HYPRE_MPI_INT, MPI_SUM, comm);

      part[0] = part[1] - locSize;

      MPI_Allreduce(&locSize, &glbSize, 1, HYPRE_MPI_INT, MPI_SUM, comm);
   }
   else
   {
      part = new HYPRE_Int[numProcs+1];

      MPI_Allgather(&locSize, 1, MPI_INT,
                    &part[1], 1, HYPRE_MPI_INT, comm);

      part[0] = 0;
      for (int i=0; i<numProcs; i++)
      {
         part[i+1] += part[i];
      }

      glbSize = part[numProcs];
   }

   if ( x != NULL )
   {
      delete x;
   }

   // Create a distributed vector without a data array.
   x = new HypreParVector(comm,glbSize,NULL,part);

   matvec_fn.MatvecCreate  = this->OperatorMatvecCreate;
   matvec_fn.Matvec        = this->OperatorMatvec;
   matvec_fn.MatvecDestroy = this->OperatorMatvecDestroy;

   HYPRE_LOBPCGSetup(lobpcg_solver,(HYPRE_Matrix)&A,NULL,NULL);
}

void
HypreLOBPCG::SetMassMatrix(Operator & M)
{
   matvec_fn.MatvecCreate  = this->OperatorMatvecCreate;
   matvec_fn.Matvec        = this->OperatorMatvec;
   matvec_fn.MatvecDestroy = this->OperatorMatvecDestroy;

   HYPRE_LOBPCGSetupB(lobpcg_solver,(HYPRE_Matrix)&M,NULL);
}

void
HypreLOBPCG::GetEigenvalues(Array<double> & eigs)
{
   // Initialize eigenvalues array with marker values
   eigs.SetSize(nev);

   for (int i=0; i<nev; i++)
   {
      eigs[i] = eigenvalues[i];
   }
}

HypreParVector &
HypreLOBPCG::GetEigenvector(unsigned int i)
{
   return multi_vec->GetVector(i);
}

void
HypreLOBPCG::SetInitialVectors(int num_vecs, HypreParVector ** vecs)
{
   // Initialize HypreMultiVector object if necessary
   if ( multi_vec == NULL )
   {
      MFEM_ASSERT(x != NULL, "In HypreLOBPCG::SetInitialVectors()");

      multi_vec = new HypreMultiVector(nev, *x, interpreter);
   }

   // Copy the vectors provided
   for (int i=0; i < min(num_vecs,nev); i++)
   {
      multi_vec->GetVector(i) = *vecs[i];
   }

   // Randomize any remaining vectors
   for (int i=min(num_vecs,nev); i < nev; i++)
   {
      multi_vec->GetVector(i).Randomize(seed);
   }

   // Ensure all vectors are in the proper subspace
   if ( subSpaceProj != NULL )
   {
      HypreParVector y(*x);
      y = multi_vec->GetVector(0);

      for (int i=1; i<nev; i++)
      {
         subSpaceProj->Mult(multi_vec->GetVector(i),
                            multi_vec->GetVector(i-1));
      }
      subSpaceProj->Mult(y,
                         multi_vec->GetVector(nev-1));
   }
}

void
HypreLOBPCG::Solve()
{
   // Initialize HypreMultiVector object if necessary
   if ( multi_vec == NULL )
   {
      MFEM_ASSERT(x != NULL, "In HypreLOBPCG::Solve()");

      multi_vec = new HypreMultiVector(nev, *x, interpreter);
      multi_vec->Randomize(seed);

      if ( subSpaceProj != NULL )
      {
         HypreParVector y(*x);
         y = multi_vec->GetVector(0);

         for (int i=1; i<nev; i++)
         {
            subSpaceProj->Mult(multi_vec->GetVector(i),
                               multi_vec->GetVector(i-1));
         }
         subSpaceProj->Mult(y, multi_vec->GetVector(nev-1));
      }
   }

   eigenvalues.SetSize(nev);
   eigenvalues = NAN;

   // Perform eigenmode calculation
   //
   // The eigenvalues are computed in ascending order (internally the
   // order is determined by the LAPACK routine 'dsydv'.)
   HYPRE_LOBPCGSolve(lobpcg_solver, NULL, *multi_vec, eigenvalues);
}

void *
HypreLOBPCG::OperatorMatvecCreate( void *A,
                                   void *x )
{
   void *matvec_data;

   matvec_data = NULL;

   return ( matvec_data );
}

HYPRE_Int
HypreLOBPCG::OperatorMatvec( void *matvec_data,
                             HYPRE_Complex alpha,
                             void *A,
                             void *x,
                             HYPRE_Complex beta,
                             void *y )
{
   MFEM_VERIFY(alpha == 1.0 && beta == 0.0, "values not supported");

   Operator *Aop = (Operator*)A;

   int width = Aop->Width();

   hypre_ParVector * xPar = (hypre_ParVector *)x;
   hypre_ParVector * yPar = (hypre_ParVector *)y;

   Vector xVec(xPar->local_vector->data, width);
   Vector yVec(yPar->local_vector->data, width);

   Aop->Mult( xVec, yVec );

   return 0;
}

HYPRE_Int
HypreLOBPCG::OperatorMatvecDestroy( void *matvec_data )
{
   return 0;
}

HYPRE_Int
HypreLOBPCG::PrecondSolve(void *solver,
                          void *A,
                          void *b,
                          void *x)
{
   Solver   *PC = (Solver*)solver;
   Operator *OP = (Operator*)A;

   int width = OP->Width();

   hypre_ParVector * bPar = (hypre_ParVector *)b;
   hypre_ParVector * xPar = (hypre_ParVector *)x;

   Vector bVec(bPar->local_vector->data, width);
   Vector xVec(xPar->local_vector->data, width);

   PC->Mult( bVec, xVec );

   return 0;
}

HYPRE_Int
HypreLOBPCG::PrecondSetup(void *solver,
                          void *A,
                          void *b,
                          void *x)
{
   return 0;
}

HypreAME::HypreAME(MPI_Comm comm)
   : myid(0),
     numProcs(1),
     nev(10),
     setT(false),
     ams_precond(NULL),
     eigenvalues(NULL),
     multi_vec(NULL),
     eigenvectors(NULL)
{
   MPI_Comm_size(comm,&numProcs);
   MPI_Comm_rank(comm,&myid);

   HYPRE_AMECreate(&ame_solver);
   HYPRE_AMESetPrintLevel(ame_solver, 0);
}

HypreAME::~HypreAME()
{
   if ( multi_vec )
   {
      mfem_hypre_TFree(multi_vec);
   }

   if ( eigenvectors )
   {
      for (int i=0; i<nev; i++)
      {
         delete eigenvectors[i];
      }
   }
   delete [] eigenvectors;

   if ( eigenvalues )
   {
      mfem_hypre_TFree(eigenvalues);
   }

   HYPRE_AMEDestroy(ame_solver);
}

void
HypreAME::SetNumModes(int num_eigs)
{
   nev = num_eigs;

   HYPRE_AMESetBlockSize(ame_solver, nev);
}

void
HypreAME::SetTol(double tol)
{
   HYPRE_AMESetTol(ame_solver, tol);
}

void
HypreAME::SetRelTol(double rel_tol)
{
#if MFEM_HYPRE_VERSION >= 21101
   HYPRE_AMESetRTol(ame_solver, rel_tol);
#else
   MFEM_ABORT("This method requires HYPRE version >= 2.11.1");
#endif
}

void
HypreAME::SetMaxIter(int max_iter)
{
   HYPRE_AMESetMaxIter(ame_solver, max_iter);
}

void
HypreAME::SetPrintLevel(int logging)
{
   if (myid == 0)
   {
      HYPRE_AMESetPrintLevel(ame_solver, logging);
   }
}

void
HypreAME::SetPreconditioner(HypreSolver & precond)
{
   ams_precond = &precond;
}

void
HypreAME::SetOperator(HypreParMatrix & A)
{
   if ( !setT )
   {
      HYPRE_Solver ams_precond_ptr = (HYPRE_Solver)*ams_precond;

      ams_precond->SetupFcn()(*ams_precond,A,NULL,NULL);

      HYPRE_AMESetAMSSolver(ame_solver, ams_precond_ptr);
   }

   HYPRE_AMESetup(ame_solver);
}

void
HypreAME::SetMassMatrix(HypreParMatrix & M)
{
   HYPRE_ParCSRMatrix parcsr_M = M;
   HYPRE_AMESetMassMatrix(ame_solver,(HYPRE_ParCSRMatrix)parcsr_M);
}

void
HypreAME::Solve()
{
   HYPRE_AMESolve(ame_solver);
}

void
HypreAME::GetEigenvalues(Array<double> & eigs)
{
   // Initialize eigenvalues array with marker values
   eigs.SetSize(nev); eigs = -1.0;

   if ( eigenvalues == NULL )
   {
      // Grab eigenvalues from AME
      HYPRE_AMEGetEigenvalues(ame_solver,&eigenvalues);
   }

   // Copy eigenvalues to eigs array
   for (int i=0; i<nev; i++)
   {
      eigs[i] = eigenvalues[i];
   }
}

void
HypreAME::createDummyVectors()
{
   if ( multi_vec == NULL )
   {
      HYPRE_AMEGetEigenvectors(ame_solver,&multi_vec);
   }

   eigenvectors = new HypreParVector*[nev];
   for (int i=0; i<nev; i++)
   {
      eigenvectors[i] = new HypreParVector(multi_vec[i]);
      eigenvectors[i]->SetOwnership(1);
   }

}

HypreParVector &
HypreAME::GetEigenvector(unsigned int i)
{
   if ( eigenvectors == NULL )
   {
      this->createDummyVectors();
   }

   return *eigenvectors[i];
}

HypreParVector **
HypreAME::StealEigenvectors()
{
   if ( eigenvectors == NULL )
   {
      this->createDummyVectors();
   }

   // Set the local pointers to NULL so that they won't be deleted later
   HypreParVector ** vecs = eigenvectors;
   eigenvectors = NULL;
   multi_vec = NULL;

   return vecs;
}

}

#endif<|MERGE_RESOLUTION|>--- conflicted
+++ resolved
@@ -81,10 +81,6 @@
 {
    TargetT *target_array = cplusplus ? new TargetT[size]
                            /*     */ : mfem_hypre_TAlloc(TargetT, size);
-<<<<<<< HEAD
-
-=======
->>>>>>> 73a4ddfb
    for (int i = 0; i < size; i++)
    {
       target_array[i] = array[i];
