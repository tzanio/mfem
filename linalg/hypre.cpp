--- conflicted
+++ resolved
@@ -180,10 +180,7 @@
    _SetDataAndSize_();
    own_ParVector = 0;
 }
-<<<<<<< HEAD
-=======
-
->>>>>>> e36bb9df
+
 
 Vector * HypreParVector::GlobalVector() const
 {
