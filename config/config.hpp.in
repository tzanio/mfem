// Copyright (c) 2010, Lawrence Livermore National Security, LLC. Produced at
// the Lawrence Livermore National Laboratory. LLNL-CODE-443211. All Rights
// reserved. See file COPYRIGHT for details.
//
// This file is part of the MFEM library. For more information and source code
// availability see http://mfem.org.
//
// MFEM is free software; you can redistribute it and/or modify it under the
// terms of the GNU Lesser General Public License (as published by the Free
// Software Foundation) version 2.1 dated February 1999.

#ifndef MFEM_CONFIG_HEADER
#define MFEM_CONFIG_HEADER

// MFEM version: integer of the form: (major*100 + minor)*100 + patch.
// #define MFEM_VERSION @MFEM_VERSION@

// MFEM version string of the form "3.3" or "3.3.1".
// #define MFEM_VERSION_STRING "@MFEM_VERSION_STRING@"

// MFEM version type, see the MFEM_VERSION_TYPE_* constants below.
#define MFEM_VERSION_TYPE ((MFEM_VERSION)%2)

// MFEM version type constants.
#define MFEM_VERSION_TYPE_RELEASE 0
#define MFEM_VERSION_TYPE_DEVELOPMENT 1

// Separate MFEM version numbers for major, minor, and patch.
#define MFEM_VERSION_MAJOR ((MFEM_VERSION)/10000)
#define MFEM_VERSION_MINOR (((MFEM_VERSION)/100)%100)
#define MFEM_VERSION_PATCH ((MFEM_VERSION)%100)

// Description of the git commit used to build MFEM.
// #define MFEM_GIT_STRING "@MFEM_GIT_STRING@"

// Build the parallel MFEM library.
// Requires an MPI compiler, and the libraries HYPRE and METIS.
// #define MFEM_USE_MPI

// Enable debug checks in MFEM.
// #define MFEM_DEBUG

// Throw an exception on errors.
// #define MFEM_USE_EXCEPTIONS

// Enable gzstream in MFEM.
// #define MFEM_USE_GZSTREAM

// Enable backtraces for mfem_error through libunwind.
// #define MFEM_USE_LIBUNWIND

// Enable MFEM features that use the METIS library (parallel MFEM).
// #define MFEM_USE_METIS

// Enable this option if linking with METIS version 5 (parallel MFEM).
// #define MFEM_USE_METIS_5

// Use LAPACK routines for various dense linear algebra operations.
// #define MFEM_USE_LAPACK

// Use thread-safe implementation. This comes at the cost of extra memory
// allocation and de-allocation.
// #define MFEM_THREAD_SAFE

// Enable experimental OpenMP support. Requires MFEM_THREAD_SAFE.
// #define MFEM_USE_OPENMP

// Internal MFEM option: enable group/batch allocation for some small objects.
// #define MFEM_USE_MEMALLOC

// Which library functions to use in class StopWatch for measuring time.
// For a list of the available options, see INSTALL.
// If not defined, an option is selected automatically.
// #define MFEM_TIMER_TYPE @MFEM_TIMER_TYPE@

// Enable MFEM functionality based on the SUNDIALS libraries.
// #define MFEM_USE_SUNDIALS

// Enable MFEM functionality based on the Mesquite library.
// #define MFEM_USE_MESQUITE

// Enable MFEM functionality based on the SuiteSparse library.
// #define MFEM_USE_SUITESPARSE

// Enable MFEM functionality based on the SuperLU library.
// #define MFEM_USE_SUPERLU

// Enable MFEM functionality based on the STRUMPACK library.
// #define MFEM_USE_STRUMPACK

// Enable functionality based on the Gecko library
// #define MFEM_USE_GECKO

// Enable secure socket streams based on the GNUTLS library
// #define MFEM_USE_GNUTLS

// Enable Sidre support
// #define MFEM_USE_SIDRE

<<<<<<< HEAD
// Enable AcroTensor support
// #define MFEM_USE_ACROTENSOR
=======
// Enable Conduit support
// #define MFEM_USE_CONDUIT
>>>>>>> d9d6807a

// Enable functionality based on the NetCDF library (reading CUBIT files)
// #define MFEM_USE_NETCDF

// Enable functionality based on the PETSc library
// #define MFEM_USE_PETSC

// Enable functionality based on the MPFR library.
// #define MFEM_USE_MPFR

// Enable usage of CUDA unified memory for array-like objects.
// #define MFEM_USE_CUDAUM

// Windows specific options
#ifdef _WIN32
// Macro needed to get defines like M_PI from <cmath>. (Visual Studio C++ only?)
#define _USE_MATH_DEFINES
#endif

// Version of HYPRE used for building MFEM.
// #define MFEM_HYPRE_VERSION @MFEM_HYPRE_VERSION@

#endif // MFEM_CONFIG_HEADER<|MERGE_RESOLUTION|>--- conflicted
+++ resolved
@@ -97,13 +97,11 @@
 // Enable Sidre support
 // #define MFEM_USE_SIDRE
 
-<<<<<<< HEAD
 // Enable AcroTensor support
 // #define MFEM_USE_ACROTENSOR
-=======
+
 // Enable Conduit support
 // #define MFEM_USE_CONDUIT
->>>>>>> d9d6807a
 
 // Enable functionality based on the NetCDF library (reading CUBIT files)
 // #define MFEM_USE_NETCDF
