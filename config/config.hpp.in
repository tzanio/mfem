--- conflicted
+++ resolved
@@ -100,11 +100,7 @@
 // Enable functionality based on the Gecko library
 // #define MFEM_USE_GECKO
 
-<<<<<<< HEAD
-// Enable MFEM features that use the Ginkgo library .
-=======
 // Enable MFEM features based on the Ginkgo library
->>>>>>> fda21fe5
 // #define MFEM_USE_GINKGO
 
 // Enable secure socket streams based on the GNUTLS library
