# Copyright (c) 2010, Lawrence Livermore National Security, LLC. Produced at the
# Lawrence Livermore National Laboratory. LLNL-CODE-443211. All Rights reserved.
# See file COPYRIGHT for details.
#
# This file is part of the MFEM library. For more information and source code
# availability see http://mfem.org.
#
# MFEM is free software; you can redistribute it and/or modify it under the
# terms of the GNU Lesser General Public License (as published by the Free
# Software Foundation) version 2.1 dated February 1999.

# Variables corresponding to defines in config.hpp (YES, NO, or value)
MFEM_VERSION           = @MFEM_VERSION@
MFEM_VERSION_STRING    = @MFEM_VERSION_STRING@
MFEM_SOURCE_DIR        = @MFEM_SOURCE_DIR@
MFEM_INSTALL_DIR       = @MFEM_INSTALL_DIR@
MFEM_GIT_STRING        = @MFEM_GIT_STRING@
MFEM_USE_MPI           = @MFEM_USE_MPI@
MFEM_USE_METIS         = @MFEM_USE_METIS@
MFEM_USE_METIS_5       = @MFEM_USE_METIS_5@
MFEM_DEBUG             = @MFEM_DEBUG@
MFEM_USE_EXCEPTIONS    = @MFEM_USE_EXCEPTIONS@
MFEM_USE_GZSTREAM      = @MFEM_USE_GZSTREAM@
MFEM_USE_LIBUNWIND     = @MFEM_USE_LIBUNWIND@
MFEM_USE_LAPACK        = @MFEM_USE_LAPACK@
MFEM_THREAD_SAFE       = @MFEM_THREAD_SAFE@
MFEM_USE_LEGACY_OPENMP = @MFEM_USE_LEGACY_OPENMP@
MFEM_USE_OPENMP        = @MFEM_USE_OPENMP@
MFEM_USE_MEMALLOC      = @MFEM_USE_MEMALLOC@
MFEM_TIMER_TYPE        = @MFEM_TIMER_TYPE@
MFEM_USE_SUNDIALS      = @MFEM_USE_SUNDIALS@
MFEM_USE_MESQUITE      = @MFEM_USE_MESQUITE@
MFEM_USE_SUITESPARSE   = @MFEM_USE_SUITESPARSE@
MFEM_USE_SUPERLU       = @MFEM_USE_SUPERLU@
MFEM_USE_STRUMPACK     = @MFEM_USE_STRUMPACK@
MFEM_USE_GECKO         = @MFEM_USE_GECKO@
MFEM_USE_GNUTLS        = @MFEM_USE_GNUTLS@
MFEM_USE_NETCDF        = @MFEM_USE_NETCDF@
MFEM_USE_PETSC         = @MFEM_USE_PETSC@
MFEM_USE_MPFR          = @MFEM_USE_MPFR@
MFEM_USE_SIDRE         = @MFEM_USE_SIDRE@
MFEM_USE_CONDUIT       = @MFEM_USE_CONDUIT@
MFEM_USE_PUMI          = @MFEM_USE_PUMI@
MFEM_USE_CUDA          = @MFEM_USE_CUDA@
MFEM_USE_RAJA          = @MFEM_USE_RAJA@
MFEM_USE_OCCA          = @MFEM_USE_OCCA@
<<<<<<< HEAD
MFEM_USE_MM            = @MFEM_USE_MM@
MFEM_USE_X86INTRIN     = @MFEM_USE_X86INTRIN@
=======
>>>>>>> a4617d76

# Compiler, compile options, and link options
MFEM_CXX       = @MFEM_CXX@
MFEM_CPPFLAGS  = @MFEM_CPPFLAGS@
MFEM_CXXFLAGS  = @MFEM_CXXFLAGS@
MFEM_TPLFLAGS  = @MFEM_TPLFLAGS@
MFEM_INCFLAGS  = @MFEM_INCFLAGS@
MFEM_PICFLAG   = @MFEM_PICFLAG@
MFEM_FLAGS     = @MFEM_FLAGS@
MFEM_EXT_LIBS  = @MFEM_EXT_LIBS@
MFEM_LIBS      = @MFEM_LIBS@
MFEM_LIB_FILE  = @MFEM_LIB_FILE@
MFEM_STATIC    = @MFEM_STATIC@
MFEM_SHARED    = @MFEM_SHARED@
MFEM_BUILD_TAG = @MFEM_BUILD_TAG@
MFEM_PREFIX    = @MFEM_PREFIX@
MFEM_INC_DIR   = @MFEM_INC_DIR@
MFEM_LIB_DIR   = @MFEM_LIB_DIR@

# Location of test.mk
MFEM_TEST_MK = @MFEM_TEST_MK@

# Command used to launch MPI jobs
MFEM_MPIEXEC    = @MFEM_MPIEXEC@
MFEM_MPIEXEC_NP = @MFEM_MPIEXEC_NP@
MFEM_MPI_NP     = @MFEM_MPI_NP@

# The NVCC compiler cannot link with -x=cu
MFEM_LINK_FLAGS := $(filter-out -x=cu, $(MFEM_FLAGS))

# Optional extra configuration
@MFEM_CONFIG_EXTRA@<|MERGE_RESOLUTION|>--- conflicted
+++ resolved
@@ -44,11 +44,7 @@
 MFEM_USE_CUDA          = @MFEM_USE_CUDA@
 MFEM_USE_RAJA          = @MFEM_USE_RAJA@
 MFEM_USE_OCCA          = @MFEM_USE_OCCA@
-<<<<<<< HEAD
-MFEM_USE_MM            = @MFEM_USE_MM@
-MFEM_USE_X86INTRIN     = @MFEM_USE_X86INTRIN@
-=======
->>>>>>> a4617d76
+MFEM_USE_X86INTRIN     = @MFEM_USE_X86INTRIN
 
 # Compiler, compile options, and link options
 MFEM_CXX       = @MFEM_CXX@
